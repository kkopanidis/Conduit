--- conflicted
+++ resolved
@@ -1,14 +1,7 @@
-<<<<<<< HEAD
-import { IStorageProvider } from '../../interfaces/IStorageProvider';
-import { StorageConfig } from '../../interfaces/StorageConfig';
-
-const { Storage } = require('@google-cloud/storage');
-=======
 import { IStorageProvider } from "../../interfaces";
 import { StorageConfig } from "../../interfaces";
 
 import { Storage } from "@google-cloud/storage";
->>>>>>> f4c21557
 
 /**
  * WARNING: DO NOT USE THIS, IT NEEDS A REWRITE
@@ -16,19 +9,12 @@
  */
 export class GoogleCloudStorage implements IStorageProvider {
   _storage: Storage;
-<<<<<<< HEAD
-  _activeBucket: string = '';
-
-  constructor(options: StorageConfig) {
-    this._storage = new Storage({ keyFilename: options.google.serviceAccountKeyPath });
-=======
   _activeBucket: string = "";
 
   constructor(options: StorageConfig) {
     this._storage = new Storage({
       keyFilename: options.google.serviceAccountKeyPath,
     });
->>>>>>> f4c21557
   }
 
   /**
@@ -52,8 +38,6 @@
     return this;
   }
 
-<<<<<<< HEAD
-=======
   folderExists(name: string): Promise<boolean | Error> {
     // terribly wrong but w/e
     return (this._storage
@@ -61,7 +45,6 @@
       .exists() as unknown) as Promise<boolean | Error>;
   }
 
->>>>>>> f4c21557
   async delete(fileName: string): Promise<boolean | Error> {
     await this._storage.bucket(this._activeBucket).file(fileName).delete();
     return true;
@@ -75,13 +58,6 @@
   async get(fileName: string, downloadPath?: string): Promise<any | Error> {
     let promise;
     if (downloadPath) {
-<<<<<<< HEAD
-      promise = this._storage.bucket(this._activeBucket).file(fileName).download({
-        destination: downloadPath,
-      });
-    } else {
-      promise = this._storage.bucket(this._activeBucket).file(fileName).download();
-=======
       promise = this._storage
         .bucket(this._activeBucket)
         .file(fileName)
@@ -93,7 +69,6 @@
         .bucket(this._activeBucket)
         .file(fileName)
         .download();
->>>>>>> f4c21557
     }
 
     return promise.then((r: any) => {
@@ -109,11 +84,7 @@
       .bucket(this._activeBucket)
       .file(fileName)
       .getSignedUrl({
-<<<<<<< HEAD
-        action: 'read',
-=======
         action: "read",
->>>>>>> f4c21557
         expires: Date.now() + 14400000,
       })
       .then((r: any) => {
@@ -126,11 +97,7 @@
 
   async getPublicUrl(fileName: string): Promise<any | Error> {
     await this._storage.bucket(this._activeBucket).file(fileName).isPublic();
-<<<<<<< HEAD
-    return this._storage.bucket(this._activeBucket).file(fileName).publicUrl();
-=======
     return this._storage.bucket(this._activeBucket).file(fileName).baseUrl;
->>>>>>> f4c21557
   }
 
   async store(
@@ -140,26 +107,18 @@
   ): Promise<boolean | Error> {
     await this._storage.bucket(this._activeBucket).file(fileName).save(data);
     if (isPublic) {
-<<<<<<< HEAD
-      await this._storage.bucket(this._activeBucket).file(fileName).makePublic();
-=======
       await this._storage
         .bucket(this._activeBucket)
         .file(fileName)
         .makePublic();
->>>>>>> f4c21557
     }
     return true;
   }
 
-<<<<<<< HEAD
-  async rename(currentFilename: string, newFilename: string): Promise<boolean | Error> {
-=======
   async rename(
     currentFilename: string,
     newFilename: string
   ): Promise<boolean | Error> {
->>>>>>> f4c21557
     await this._storage
       .bucket(this._activeBucket)
       .file(currentFilename)
@@ -167,11 +126,6 @@
     return true;
   }
 
-<<<<<<< HEAD
-  async moveToFolder(filename: string, newFolder: string): Promise<boolean | Error> {
-    let newBucketFile = this._storage.bucket(newFolder).file(filename);
-    await this._storage.bucket(this._activeBucket).file(filename).move(newBucketFile);
-=======
   async moveToFolder(
     filename: string,
     newFolder: string
@@ -181,7 +135,6 @@
       .bucket(this._activeBucket)
       .file(filename)
       .move(newBucketFile);
->>>>>>> f4c21557
     return true;
   }
 
