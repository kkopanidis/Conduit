<<<<<<< HEAD
import path from 'path';
import { ConduitModule } from '../../classes/ConduitModule';
=======
import * as grpc from "grpc";
import path from "path";
import { ConduitModule } from "../../interfaces/ConduitModule";

let protoLoader = require("@grpc/proto-loader");

export default class Storage implements ConduitModule {
  private client: grpc.Client | any;
  private readonly _url: string;
  active: boolean = false;
>>>>>>> f4c21557

export default class Storage extends ConduitModule {
  constructor(url: string) {
    super(url);
    this.protoPath = path.resolve(__dirname, '../../proto/storage.proto');
    this.descriptorObj = 'storage.Storage';
    this.initializeClient();
  }

<<<<<<< HEAD
=======
  initializeClient() {
    if (this.client) return;
    var packageDefinition = protoLoader.loadSync(
      path.resolve(__dirname, "../../proto/storage.proto"),
      {
        keepCase: true,
        longs: String,
        enums: String,
        defaults: true,
        oneofs: true,
      }
    );
    var protoDescriptor = grpc.loadPackageDefinition(packageDefinition);
    // @ts-ignore
    var storage = protoDescriptor.storage.Storage;
    this.client = new storage(this._url, grpc.credentials.createInsecure(), {
      "grpc.max_receive_message_length": 1024 * 1024 * 100,
      "grpc.max_send_message_length": 1024 * 1024 * 100,
    });
    this.active = true;
  }

  closeConnection() {
    this.client.close();
    this.client = null;
    this.active = false;
  }

>>>>>>> f4c21557
  setConfig(newConfig: any) {
    return new Promise((resolve, reject) => {
      this.client.setConfig(
        { newConfig: JSON.stringify(newConfig) },
        (err: any, res: any) => {
          if (err || !res) {
<<<<<<< HEAD
            reject(err || 'Something went wrong');
=======
            reject(err || "Something went wrong");
>>>>>>> f4c21557
          } else {
            resolve(JSON.parse(res.updatedConfig));
          }
        }
      );
    });
  }

  getFile(id: string) {
    return new Promise((resolve, reject) => {
      this.client.getFile({ id }, (err: any, res: any) => {
        if (err || !res) {
          reject(err || 'Something went wrong');
        } else {
          resolve(JSON.parse(res.fileDocument));
        }
      });
    });
  }

  createFile(
    name: string,
    mimeType: string,
    data: string,
    folder: string,
    isPublic: boolean = false
  ) {
    return new Promise((resolve, reject) => {
<<<<<<< HEAD
      this.client.createFile({ name, mimeType, data, folder }, (err: any, res: any) => {
        if (err || !res) {
          reject(err || 'Something went wrong');
        } else {
          resolve(JSON.parse(res.fileDocument));
=======
      this.client.createFile(
        { name, mimeType, data, folder, isPublic },
        (err: any, res: any) => {
          if (err || !res) {
            reject(err || "Something went wrong");
          } else {
            resolve({ id: res.id, name: res.name, url: res.url });
          }
>>>>>>> f4c21557
        }
      );
    });
  }
}<|MERGE_RESOLUTION|>--- conflicted
+++ resolved
@@ -1,18 +1,5 @@
-<<<<<<< HEAD
 import path from 'path';
 import { ConduitModule } from '../../classes/ConduitModule';
-=======
-import * as grpc from "grpc";
-import path from "path";
-import { ConduitModule } from "../../interfaces/ConduitModule";
-
-let protoLoader = require("@grpc/proto-loader");
-
-export default class Storage implements ConduitModule {
-  private client: grpc.Client | any;
-  private readonly _url: string;
-  active: boolean = false;
->>>>>>> f4c21557
 
 export default class Storage extends ConduitModule {
   constructor(url: string) {
@@ -22,48 +9,13 @@
     this.initializeClient();
   }
 
-<<<<<<< HEAD
-=======
-  initializeClient() {
-    if (this.client) return;
-    var packageDefinition = protoLoader.loadSync(
-      path.resolve(__dirname, "../../proto/storage.proto"),
-      {
-        keepCase: true,
-        longs: String,
-        enums: String,
-        defaults: true,
-        oneofs: true,
-      }
-    );
-    var protoDescriptor = grpc.loadPackageDefinition(packageDefinition);
-    // @ts-ignore
-    var storage = protoDescriptor.storage.Storage;
-    this.client = new storage(this._url, grpc.credentials.createInsecure(), {
-      "grpc.max_receive_message_length": 1024 * 1024 * 100,
-      "grpc.max_send_message_length": 1024 * 1024 * 100,
-    });
-    this.active = true;
-  }
-
-  closeConnection() {
-    this.client.close();
-    this.client = null;
-    this.active = false;
-  }
-
->>>>>>> f4c21557
   setConfig(newConfig: any) {
     return new Promise((resolve, reject) => {
       this.client.setConfig(
         { newConfig: JSON.stringify(newConfig) },
         (err: any, res: any) => {
           if (err || !res) {
-<<<<<<< HEAD
             reject(err || 'Something went wrong');
-=======
-            reject(err || "Something went wrong");
->>>>>>> f4c21557
           } else {
             resolve(JSON.parse(res.updatedConfig));
           }
@@ -92,22 +44,14 @@
     isPublic: boolean = false
   ) {
     return new Promise((resolve, reject) => {
-<<<<<<< HEAD
-      this.client.createFile({ name, mimeType, data, folder }, (err: any, res: any) => {
-        if (err || !res) {
-          reject(err || 'Something went wrong');
-        } else {
-          resolve(JSON.parse(res.fileDocument));
-=======
       this.client.createFile(
         { name, mimeType, data, folder, isPublic },
         (err: any, res: any) => {
           if (err || !res) {
-            reject(err || "Something went wrong");
+          reject(err || 'Something went wrong');
           } else {
             resolve({ id: res.id, name: res.name, url: res.url });
           }
->>>>>>> f4c21557
         }
       );
     });
