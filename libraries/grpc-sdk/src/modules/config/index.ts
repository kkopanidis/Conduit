import * as grpc from "grpc";
import path from "path";
import { EventEmitter } from "events";

let protoLoader = require("@grpc/proto-loader");

export default class Config {
<<<<<<< HEAD
  private client: grpc.Client | any;
  private readonly _url: string;
  active: boolean = false;

  constructor(url: string) {
    this._url = url;
    this.initializeClient();
  }

  initializeClient() {
    if (this.client) return;
    var packageDefinition = protoLoader.loadSync(path.resolve(__dirname, "../../proto/core.proto"), {
      keepCase: true,
      longs: String,
      enums: String,
      defaults: true,
      oneofs: true,
    });
    var protoDescriptor = grpc.loadPackageDefinition(packageDefinition);
    // @ts-ignore
    var config = protoDescriptor.conduit.core.Config;
    this.client = new config(this._url, grpc.credentials.createInsecure());
    this.active = true;
  }

  closeConnection() {
    this.client.close();
    this.client = null;
    this.active = false;
  }

  get(name: string): Promise<any> {
    let request = {
      key: name,
    };
    return new Promise((resolve, reject) => {
      this.client.get(request, (err: any, res: any) => {
        if (err || !res) {
          reject(err || "Something went wrong");
        } else {
          resolve(JSON.parse(res.data));
        }
      });
    });
  }

  updateConfig(config: any, name: string): Promise<any> {
    let request = {
      config: JSON.stringify(config),
      moduleName: name,
    };

    return new Promise((resolve, reject) => {
      this.client.updateConfig(request, (err: any, res: any) => {
        if (err || !res) {
          reject(err || "Something went wrong");
        } else {
          resolve(JSON.parse(res.result));
        }
      });
    });
  }

  addFieldstoConfig(config: any, name: string): Promise<any> {
    let request = {
      config: JSON.stringify(config),
      moduleName: name,
    };

    return new Promise((resolve, reject) => {
      this.client.addFieldstoConfig(request, (err: any, res: any) => {
        if (err || !res) {
          reject(err || "Something went wrong");
        } else {
          resolve(JSON.parse(res.result));
        }
      });
    });
  }

  moduleExists(name: string): Promise<any> {
    let request = {
      moduleName: name,
    };
    return new Promise((resolve, reject) => {
      this.client.moduleExists(request, (err: any, res: any) => {
        if (err || !res) {
          reject(err || "Something went wrong");
        } else {
          resolve(res.modules);
        }
      });
    });
  }

  moduleList(): Promise<any[]> {
    let request = {};
    return new Promise((resolve, reject) => {
      this.client.moduleList(request, (err: any, res: any) => {
        if (err || !res) {
          reject(err || "Something went wrong");
        } else {
          resolve(res.modules);
        }
      });
    });
  }

  registerModule(name: string, url: string): Promise<any> {
    // TODO make newConfigSchema required when all modules provide their config schema
    let request: { [key: string]: any } = {
      moduleName: name.toString(),
      url: url.toString(),
    };
    const self = this;
    return new Promise((resolve, reject) => {
      this.client.registerModule(request, (err: any, res: any) => {
        if (err || !res) {
          reject(err || "Something went wrong");
        } else {
          resolve(res.modules);
        }
      });
    }).then(r=>{
      setInterval(()=>self.moduleHealthProbe.bind(self)(name,url),2000);
      return r;
    });
  }

  moduleHealthProbe(name: string, url: string): Promise<any> {
      let request: { [key: string]: any } = {
        moduleName: name.toString(),
        url: url.toString(),
      };
      return new Promise((resolve, reject) => {
        this.client.moduleHealthProbe(request, (err: any, res: any) => {
          if (err || !res) {
            reject(err || "Something went wrong");
          } else {
            resolve('done');
          }
=======
    private readonly client: grpc.Client | any;

    constructor(url: string) {
        var packageDefinition = protoLoader.loadSync(
            path.resolve(__dirname, '../../proto/core.proto'),
            {
                keepCase: true,
                longs: String,
                enums: String,
                defaults: true,
                oneofs: true
            });
        var protoDescriptor = grpc.loadPackageDefinition(packageDefinition);
        // @ts-ignore
        var config = protoDescriptor.conduit.core.Config;
        this.client = new config(url, grpc.credentials.createInsecure());
    }

    get(name: string): Promise<any> {
        let request = {
            key: name
        };
        return new Promise((resolve, reject) => {
            this.client.get(request, (err: any, res: any) => {
                if (err || !res) {
                    reject(err || 'Something went wrong');
                } else {
                    resolve(JSON.parse(res.data));
                }
            })
        });
    }
    
    getServerConfig(): Promise<any> {
        let request = {};
        return new Promise((resolve, reject) => {
            this.client.getServerConfig(request, (err: any, res: any) => {
                if (err || !res) {
                    reject(err || 'Something went wrong');
                } else {
                    resolve(JSON.parse(res.data));
                }
            })
        });
    }

    updateConfig(config: any, name: string): Promise<any> {
        let request = {
            config: JSON.stringify(config),
            moduleName: name
        };

        return new Promise((resolve, reject) => {
            this.client.updateConfig(request, (err: any, res: any) => {
                if (err || !res) {
                    reject(err || 'Something went wrong');
                } else {
                    resolve(JSON.parse(res.result));
                }
            })
        });
    }

    addFieldstoConfig(config: any, name: string): Promise<any> {
        let request = {
            config: JSON.stringify(config),
            moduleName: name
        };

        return new Promise((resolve, reject) => {
            this.client.addFieldstoConfig(request, (err: any, res: any) => {
                if (err || !res) {
                    reject(err || 'Something went wrong');
                } else {
                    resolve(JSON.parse(res.result));
                }
            })
        });
    }

    moduleExists(name: string): Promise<any> {
        let request = {
            moduleName: name
        };
        return new Promise((resolve, reject) => {
            this.client.moduleExists(request, (err: any, res: any) => {
                if (err || !res) {
                    reject(err || 'Something went wrong');
                } else {
                    resolve(res.modules);
                }
            })
        });
    }

    moduleList(): Promise<any[]> {
        let request = {};
        return new Promise((resolve, reject) => {
            this.client.moduleList(request, (err: any, res: any) => {
                if (err || !res) {
                    reject(err || 'Something went wrong');
                } else {
                    resolve(res.modules);
                }
            })
>>>>>>> 5a84066c
        });
      });
  }

  watchModules() {
    let emitter = new EventEmitter();
    let call = this.client.watchModules({});
    call.on("data", function (data: any) {
      emitter.emit("module-registered", data.modules);
    });
    call.on("end", function () {
      // The server has finished sending
      console.log("Stream ended");
    });
    call.on("error", function (e: any) {
      // An error has occurred and the stream has been closed.
      console.error("Connection to grpc server closed");
      console.error(e);
    });
    call.on("status", function (status: any) {
      console.error("Connection status changed to : ", status);
    });

    return emitter;
  }

  registerModulesConfig(moduleName: string, newModulesConfigSchema: any) {
    let request = { moduleName, newModulesConfigSchema: JSON.stringify(newModulesConfigSchema) };
    return new Promise((resolve, reject) => {
      this.client.registerModulesConfig(request, (err: any, res: any) => {
        if (err || !res) {
          reject(err || "Something went wrong");
        } else {
          resolve({});
        }
      });
    });
  }
}<|MERGE_RESOLUTION|>--- conflicted
+++ resolved
@@ -5,7 +5,6 @@
 let protoLoader = require("@grpc/proto-loader");
 
 export default class Config {
-<<<<<<< HEAD
   private client: grpc.Client | any;
   private readonly _url: string;
   active: boolean = false;
@@ -31,6 +30,19 @@
     this.active = true;
   }
 
+  getServerConfig(): Promise<any> {
+    let request = {};
+    return new Promise((resolve, reject) => {
+      this.client.getServerConfig(request, (err: any, res: any) => {
+        if (err || !res) {
+          reject(err || "Something went wrong");
+        } else {
+          resolve(JSON.parse(res.data));
+        }
+      });
+    });
+  }
+
   closeConnection() {
     this.client.close();
     this.client = null;
@@ -129,133 +141,26 @@
           resolve(res.modules);
         }
       });
-    }).then(r=>{
-      setInterval(()=>self.moduleHealthProbe.bind(self)(name,url),2000);
+    }).then((r) => {
+      setInterval(() => self.moduleHealthProbe.bind(self)(name, url), 2000);
       return r;
     });
   }
 
   moduleHealthProbe(name: string, url: string): Promise<any> {
-      let request: { [key: string]: any } = {
-        moduleName: name.toString(),
-        url: url.toString(),
-      };
-      return new Promise((resolve, reject) => {
-        this.client.moduleHealthProbe(request, (err: any, res: any) => {
-          if (err || !res) {
-            reject(err || "Something went wrong");
-          } else {
-            resolve('done');
-          }
-=======
-    private readonly client: grpc.Client | any;
-
-    constructor(url: string) {
-        var packageDefinition = protoLoader.loadSync(
-            path.resolve(__dirname, '../../proto/core.proto'),
-            {
-                keepCase: true,
-                longs: String,
-                enums: String,
-                defaults: true,
-                oneofs: true
-            });
-        var protoDescriptor = grpc.loadPackageDefinition(packageDefinition);
-        // @ts-ignore
-        var config = protoDescriptor.conduit.core.Config;
-        this.client = new config(url, grpc.credentials.createInsecure());
-    }
-
-    get(name: string): Promise<any> {
-        let request = {
-            key: name
-        };
-        return new Promise((resolve, reject) => {
-            this.client.get(request, (err: any, res: any) => {
-                if (err || !res) {
-                    reject(err || 'Something went wrong');
-                } else {
-                    resolve(JSON.parse(res.data));
-                }
-            })
-        });
-    }
-    
-    getServerConfig(): Promise<any> {
-        let request = {};
-        return new Promise((resolve, reject) => {
-            this.client.getServerConfig(request, (err: any, res: any) => {
-                if (err || !res) {
-                    reject(err || 'Something went wrong');
-                } else {
-                    resolve(JSON.parse(res.data));
-                }
-            })
-        });
-    }
-
-    updateConfig(config: any, name: string): Promise<any> {
-        let request = {
-            config: JSON.stringify(config),
-            moduleName: name
-        };
-
-        return new Promise((resolve, reject) => {
-            this.client.updateConfig(request, (err: any, res: any) => {
-                if (err || !res) {
-                    reject(err || 'Something went wrong');
-                } else {
-                    resolve(JSON.parse(res.result));
-                }
-            })
-        });
-    }
-
-    addFieldstoConfig(config: any, name: string): Promise<any> {
-        let request = {
-            config: JSON.stringify(config),
-            moduleName: name
-        };
-
-        return new Promise((resolve, reject) => {
-            this.client.addFieldstoConfig(request, (err: any, res: any) => {
-                if (err || !res) {
-                    reject(err || 'Something went wrong');
-                } else {
-                    resolve(JSON.parse(res.result));
-                }
-            })
-        });
-    }
-
-    moduleExists(name: string): Promise<any> {
-        let request = {
-            moduleName: name
-        };
-        return new Promise((resolve, reject) => {
-            this.client.moduleExists(request, (err: any, res: any) => {
-                if (err || !res) {
-                    reject(err || 'Something went wrong');
-                } else {
-                    resolve(res.modules);
-                }
-            })
-        });
-    }
-
-    moduleList(): Promise<any[]> {
-        let request = {};
-        return new Promise((resolve, reject) => {
-            this.client.moduleList(request, (err: any, res: any) => {
-                if (err || !res) {
-                    reject(err || 'Something went wrong');
-                } else {
-                    resolve(res.modules);
-                }
-            })
->>>>>>> 5a84066c
-        });
-      });
+    let request: { [key: string]: any } = {
+      moduleName: name.toString(),
+      url: url.toString(),
+    };
+    return new Promise((resolve, reject) => {
+      this.client.moduleHealthProbe(request, (err: any, res: any) => {
+        if (err || !res) {
+          reject(err || "Something went wrong");
+        } else {
+          resolve("done");
+        }
+      });
+    });
   }
 
   watchModules() {
