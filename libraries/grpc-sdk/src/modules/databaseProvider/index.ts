--- conflicted
+++ resolved
@@ -194,14 +194,9 @@
   findByIdAndUpdate<T>(
     schemaName: string,
     id: string,
-<<<<<<< HEAD
-    document: any,
-    updateProvidedOnly: boolean = false,
-    populate?: string | string[]
-=======
-    document: { [key: string]: any },
-    updateProvidedOnly: boolean = false
->>>>>>> 83a181fb
+  document: { [key: string]: any },
+  updateProvidedOnly: boolean = false,
+  populate?: string | string[],
   ): Promise<T | any> {
     let populateArray = populate;
     if (populate && !Array.isArray(populate)) {
