--- conflicted
+++ resolved
@@ -98,10 +98,4 @@
     return this._transport.sendEmail(email.getMailObject());
   }
   
-}
-
-<<<<<<< HEAD
-
-=======
->>>>>>> 36b29de9
-
+}