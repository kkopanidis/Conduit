import { createAsyncThunk, createSlice } from '@reduxjs/toolkit';
import { AuthUser } from '../../models/authentication/AuthModels';
import { SignInMethods } from '../../models/authentication/AuthModels';
import {
  getAuthUsersDataReq,
  createNewUsers,
  editUser,
  blockUser,
  unblockUser,
  deleteUser,
  getAuthenticationConfig,
  putAuthenticationConfig,
} from '../../http/AuthenticationRequests';
import { setAppDefaults, setAppError, setAppLoading } from './appSlice';
import { getErrorData } from '../../utils/error-handler';

interface IAuthenticationSlice {
  data: {
    authUsers: {
      users: AuthUser[];
      count: number;
    };
    signInMethods: SignInMethods | null;
  };
  meta: {
    authUsers: {
      success: string | null;
    };
  };
}

const initialState: IAuthenticationSlice = {
  data: {
    authUsers: {
      users: [],
      count: 0,
    },
    signInMethods: null,
  },
  meta: {
    authUsers: {
      success: '',
    },
  },
};

export const asyncGetAuthUserData = createAsyncThunk(
  'authentication/getUserData',
  async (
    params: { skip: number; limit: number; search: string; filter: string },
    thunkAPI
  ) => {
    thunkAPI.dispatch(setAppLoading(true));
    try {
      const { data } = await getAuthUsersDataReq(
        params.skip,
        params.limit,
        params.search,
        params.filter
      );
      thunkAPI.dispatch(setAppDefaults());
      return data;
    } catch (error) {
      thunkAPI.dispatch(setAppLoading(false));
      thunkAPI.dispatch(setAppError(getErrorData(error)));
      throw error;
    }
  }
);

export const asyncAddNewUser = createAsyncThunk(
  'authentication/addUser',
  async (
    params: { values: { password: string; email: string }; limit: number },
    thunkAPI
  ) => {
    thunkAPI.dispatch(setAppLoading(true));
    try {
      const { data } = await createNewUsers(params.values);
<<<<<<< HEAD
      thunkApi.dispatch(
        asyncGetAuthUserData({ skip: 0, limit: params.limit, search: '', filter: 'none' })
      );
=======
      thunkAPI.dispatch(getAuthUsersData(0, params.limit, '', filter));
>>>>>>> 7b8947aa
      setTimeout(() => {
        thunkAPI.dispatch(clearSuccessMsg());
      }, 6300);
      thunkAPI.dispatch(setAppDefaults());
      return { data, params };
    } catch (error) {
      thunkAPI.dispatch(setAppLoading(false));
      thunkAPI.dispatch(setAppError(getErrorData(error)));
      throw error;
    }
  }
);

export const asyncEditUser = createAsyncThunk(
  'authentication/editUser',
  async (values: AuthUser, thunkAPI) => {
    thunkAPI.dispatch(setAppLoading(true));
    try {
      await editUser(values);
      thunkAPI.dispatch(setAppDefaults());
      return values;
    } catch (error) {
      thunkAPI.dispatch(setAppLoading(false));
      thunkAPI.dispatch(setAppError(getErrorData(error)));
      throw error;
    }
  }
);

export const asyncBlockUserUI = createAsyncThunk(
  'authentication/blockUser',
  async (id: string, thunkAPI) => {
    thunkAPI.dispatch(setAppLoading(true));
    try {
      await blockUser(id);
      thunkAPI.dispatch(setAppDefaults());
      return id;
    } catch (error) {
      thunkAPI.dispatch(setAppLoading(false));
      thunkAPI.dispatch(setAppError(getErrorData(error)));
      throw error;
    }
  }
);

export const asyncUnblockUserUI = createAsyncThunk(
  'authentication/unblockUser',
  async (id: string, thunkAPI) => {
    thunkAPI.dispatch(setAppLoading(true));
    try {
      await unblockUser(id);
      thunkAPI.dispatch(setAppDefaults());
      return id;
    } catch (error) {
      thunkAPI.dispatch(setAppLoading(false));
      thunkAPI.dispatch(setAppError(getErrorData(error)));
      throw error;
    }
  }
);

export const asyncDeleteUser = createAsyncThunk(
  'authentication/deleteUser',
  async (id: string, thunkAPI) => {
    thunkAPI.dispatch(setAppLoading(true));
    try {
      await deleteUser(id);
      thunkAPI.dispatch(setAppDefaults());
      return id;
    } catch (error) {
      thunkAPI.dispatch(setAppLoading(false));
      thunkAPI.dispatch(setAppError(getErrorData(error)));
      throw error;
    }
  }
);

export const asyncGetAuthenticationConfig = createAsyncThunk(
  'authentication/getConfig',
  async (arg, thunkAPI) => {
    thunkAPI.dispatch(setAppLoading(true));
    try {
      const { data } = await getAuthenticationConfig();
      thunkAPI.dispatch(setAppDefaults());
      return data;
    } catch (error) {
      thunkAPI.dispatch(setAppLoading(false));
      thunkAPI.dispatch(setAppError(getErrorData(error)));
      throw error;
    }
  }
);

export const asyncUpdateAuthenticationConfig = createAsyncThunk(
  'authentication/updateConfig',
  async (body: any, thunkAPI) => {
    thunkAPI.dispatch(setAppLoading(true));
    try {
      const { data } = await putAuthenticationConfig(body);
      thunkAPI.dispatch(setAppDefaults());
      return data;
    } catch (error) {
      thunkAPI.dispatch(setAppLoading(false));
      thunkAPI.dispatch(setAppError(getErrorData(error)));
      throw error;
    }
  }
);

const authenticationSlice = createSlice({
  name: 'authentication',
  initialState,
  reducers: {
    clearSuccessMsg(state) {
      state.meta.authUsers.success = null;
    },
    clearAuthenticationPageStore(state) {
      state = initialState;
    },
  },
  extraReducers: (builder) => {
    builder.addCase(asyncGetAuthUserData.fulfilled, (state, action) => {
      state.data.authUsers.users = action.payload.users;
      state.data.authUsers.count = action.payload.count;
    });
    builder.addCase(asyncAddNewUser.fulfilled, (state, action) => {
      state.meta.authUsers.success = action.payload.data.message;
      state.data.authUsers.count++;
    });
    builder.addCase(asyncEditUser.fulfilled, (state, action) => {
      const foundIndex = state.data.authUsers.users.findIndex(
        (user) => user._id === action.payload._id
      );
      if (foundIndex !== -1)
        state.data.authUsers.users.splice(foundIndex, 1, action.payload);
    });
    builder.addCase(asyncBlockUserUI.fulfilled, (state, action) => {
      const userToBlock = state.data.authUsers.users.find(
        (user) => user._id === action.payload
      );
      if (userToBlock) {
        userToBlock.active = false;
      }
    });
    builder.addCase(asyncUnblockUserUI.fulfilled, (state, action) => {
      const userToUnBlock = state.data.authUsers.users.find(
        (user) => user._id === action.payload
      );
      if (userToUnBlock) {
        userToUnBlock.active = true;
      }
    });
    builder.addCase(asyncDeleteUser.fulfilled, (state, action) => {
      const foundIndex = state.data.authUsers.users.findIndex(
        (user) => user._id === action.payload
      );
      if (foundIndex !== -1) state.data.authUsers.users.splice(foundIndex, 1);
      state.data.authUsers.count--;
    });
    builder.addCase(asyncGetAuthenticationConfig.fulfilled, (state, action) => {
      state.data.signInMethods = action.payload;
    });
    builder.addCase(asyncUpdateAuthenticationConfig.fulfilled, (state, action) => {
      state.data.signInMethods = action.payload;
    });
  },
});

export const {
  clearAuthenticationPageStore,
  clearSuccessMsg,
} = authenticationSlice.actions;

export default authenticationSlice.reducer;<|MERGE_RESOLUTION|>--- conflicted
+++ resolved
@@ -77,13 +77,9 @@
     thunkAPI.dispatch(setAppLoading(true));
     try {
       const { data } = await createNewUsers(params.values);
-<<<<<<< HEAD
-      thunkApi.dispatch(
+      thunkAPI.dispatch(
         asyncGetAuthUserData({ skip: 0, limit: params.limit, search: '', filter: 'none' })
       );
-=======
-      thunkAPI.dispatch(getAuthUsersData(0, params.limit, '', filter));
->>>>>>> 7b8947aa
       setTimeout(() => {
         thunkAPI.dispatch(clearSuccessMsg());
       }, 6300);
