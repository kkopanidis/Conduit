import { createAsyncThunk, createSlice } from '@reduxjs/toolkit';
import { IClient, IPlatformTypes } from '../../models/settings/SettingsModels';
import {
  getAvailableClientsRequest,
  generateNewClientRequest,
  deleteClientRequest,
  putCoreRequest,
<<<<<<< HEAD
} from '../../http/SettingsRequests';
=======
} from '../../http/requests';
import { IClient, IPlatformTypes } from '../../models/settings/SettingsModels';
>>>>>>> 6a56d0bc

interface INotificationSlice {
  data: {
    availableClients: IClient[];
  };
  meta: {
    loading: boolean;
    error: Error | null;
  };
}

const initialState: INotificationSlice = {
  data: { availableClients: [] },
  meta: {
    loading: false,
    error: null,
  },
};

export const asyncGetAvailableClients = createAsyncThunk(
  'notifications/getClients',
  async () => {
    try {
      const { data } = await getAvailableClientsRequest();
      return data;
    } catch (error) {
      throw error;
    }
  }
);

export const asyncGenerateNewClient = createAsyncThunk(
  'settings/generateClient',
  async (platform: IPlatformTypes) => {
    try {
      const { data } = await generateNewClientRequest(platform);
      return data;
    } catch (error) {
      throw error;
    }
  }
);

export const asyncDeleteClient = createAsyncThunk(
  'settings/deleteClient',
  async (_id: string) => {
    try {
      await deleteClientRequest(_id);
      return _id;
    } catch (error) {
      throw error;
    }
  }
);

export const asyncPutCoreSettings = createAsyncThunk(
  'settings/saveConfig',
  async (data) => {
    try {
      return await putCoreRequest(data);
    } catch (error) {
      throw error;
    }
  }
);

const settingsSlice = createSlice({
  name: 'settings',
  initialState,
  reducers: {
    setLoading(state, action) {
      state.meta.loading = action.payload;
    },
    setError(state, action) {
      state.meta.error = action.payload;
    },
  },
  extraReducers: (builder) => {
    builder.addCase(asyncGetAvailableClients.pending, (state) => {
      state.meta.loading = true;
    });
    builder.addCase(asyncGetAvailableClients.rejected, (state, action) => {
      state.meta.loading = false;
      state.meta.error = action.error as Error;
    });
    builder.addCase(asyncGetAvailableClients.fulfilled, (state, action) => {
      state.meta.loading = false;
      state.data.availableClients = action.payload;
    });
    builder.addCase(asyncGenerateNewClient.pending, (state) => {
      state.meta.loading = true;
    });
    builder.addCase(asyncGenerateNewClient.rejected, (state, action) => {
      state.meta.loading = false;
      state.meta.error = action.error as Error;
    });
    builder.addCase(asyncGenerateNewClient.fulfilled, (state, action) => {
      state.meta.loading = false;
      state.meta.error = null;
      state.data.availableClients.push(action.payload);
    });
    builder.addCase(asyncDeleteClient.pending, (state) => {
      state.meta.loading = true;
    });
    builder.addCase(asyncDeleteClient.rejected, (state, action) => {
      state.meta.loading = false;
      state.meta.error = action.error as Error;
    });
    builder.addCase(asyncDeleteClient.fulfilled, (state, action) => {
      state.meta.loading = false;
      const allClients = state.data.availableClients;
      const clientIndex = allClients.findIndex((c) => c._id === action.payload);
      if (clientIndex !== -1) {
        allClients.splice(clientIndex, 1);
      }
    });
    builder.addCase(asyncPutCoreSettings.pending, (state) => {
      state.meta.loading = true;
    });
    builder.addCase(asyncPutCoreSettings.rejected, (state, action) => {
      state.meta.loading = false;
      state.meta.error = action.error as Error;
    });
    builder.addCase(asyncPutCoreSettings.fulfilled, (state) => {
      state.meta.loading = true;
    });
  },
});

export const { setLoading, setError } = settingsSlice.actions;

export default settingsSlice.reducer;<|MERGE_RESOLUTION|>--- conflicted
+++ resolved
@@ -5,12 +5,7 @@
   generateNewClientRequest,
   deleteClientRequest,
   putCoreRequest,
-<<<<<<< HEAD
 } from '../../http/SettingsRequests';
-=======
-} from '../../http/requests';
-import { IClient, IPlatformTypes } from '../../models/settings/SettingsModels';
->>>>>>> 6a56d0bc
 
 interface INotificationSlice {
   data: {
