--- conflicted
+++ resolved
@@ -18,12 +18,9 @@
     reducer: {
       appSlice,
       appAuthSlice,
-<<<<<<< HEAD
+      authenticationSlice,
       cmsSlice,
       customEndpointsSlice,
-=======
-      authenticationSlice,
->>>>>>> 0b031909
       notificationsSlice,
       storageSlice,
       settingsSlice,
