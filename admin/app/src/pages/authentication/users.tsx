--- conflicted
+++ resolved
@@ -10,15 +10,10 @@
 import useDebounce from '../../hooks/useDebounce';
 import {
   asyncAddNewUser,
-<<<<<<< HEAD
-  asyncBlockUserUI,
-  asyncDeleteUser,
-=======
   asyncBlockUnblockUsers,
   asyncBlockUserUI,
   asyncDeleteUser,
   asyncDeleteUsers,
->>>>>>> 508fe760
   asyncGetAuthenticationConfig,
   asyncGetAuthUserData,
   asyncUnblockUserUI,
@@ -28,8 +23,6 @@
 import ConfirmationDialog from '../../components/common/ConfirmationDialog';
 import { AuthUser, AuthUserUI } from '../../models/authentication/AuthModels';
 import EditUserDialog from '../../components/authentication/EditUserDialog';
-<<<<<<< HEAD
-=======
 import {
   handleBlockButton,
   handleBlockDescription,
@@ -39,7 +32,6 @@
 } from '../../components/utils/userDialog';
 import DeleteIcon from '@material-ui/icons/Delete';
 import BlockIcon from '@material-ui/icons/Block';
->>>>>>> 508fe760
 
 const useStyles = makeStyles((theme) => ({
   root: {
@@ -83,11 +75,6 @@
     updatedAt: '',
     _id: '',
   });
-<<<<<<< HEAD
-  const [selectedUsersHaveUser, setSelectedUsersHaveUser] = useState<boolean>(false);
-  const [openBlockUI, setOpenBlockUI] = useState<boolean>(false);
-  const [openDeleteUser, setOpenDeleteUser] = useState<boolean>(false);
-=======
   const [openBlockUI, setOpenBlockUI] = useState<{ open: boolean; multiple: boolean }>({
     open: false,
     multiple: false,
@@ -96,7 +83,6 @@
     open: false,
     multiple: false,
   });
->>>>>>> 508fe760
   const [openEditUser, setOpenEditUser] = useState<boolean>(false);
   const [selectedUsers, setSelectedUsers] = useState<string[]>([]);
 
@@ -149,20 +135,12 @@
     setSelectedUsers(newSelectedUsers);
   };
 
-<<<<<<< HEAD
-  const handleSelectAll = (data: any) => {
-=======
   const handleSelectAll = (data: AuthUserUI[]) => {
->>>>>>> 508fe760
     if (selectedUsers.length === users.length) {
       setSelectedUsers([]);
       return;
     }
-<<<<<<< HEAD
-    const newSelectedUsers = data.map((item: any) => item._id);
-=======
     const newSelectedUsers = data.map((item: AuthUserUI) => item._id);
->>>>>>> 508fe760
     setSelectedUsers(newSelectedUsers);
   };
 
@@ -172,12 +150,6 @@
       setOpenEditUser(true);
       setSelectedUser(currentUser);
     } else if (action.type === 'delete') {
-<<<<<<< HEAD
-      setOpenDeleteUser(true);
-      setSelectedUser(currentUser);
-    } else if (action.type === 'block/unblock') {
-      setOpenBlockUI(true);
-=======
       setOpenDeleteUser({
         open: true,
         multiple: false,
@@ -188,82 +160,10 @@
         open: true,
         multiple: false,
       });
->>>>>>> 508fe760
       setSelectedUser(currentUser);
     }
   };
 
-<<<<<<< HEAD
-  const handleBlockTitle = () => {
-    if (selectedUsersHaveUser) {
-      return 'Toggle selected users';
-    }
-    return selectedUser.active ? 'User is Unblocked' : 'User is Blocked';
-  };
-
-  const handleBlockDescription = () => {
-    if (selectedUsersHaveUser) {
-      return 'Are you sure you want to block/unblock the selected users?';
-    }
-    return selectedUser.active
-      ? `Are you sure you want to block ${selectedUser.email}`
-      : `Are you sure you want to unblock ${selectedUser.email}`;
-  };
-
-  const handleBlockButton = () => {
-    if (selectedUsersHaveUser) {
-      return 'Toggle';
-    }
-    return selectedUser.active ? 'Block' : 'Unblock';
-  };
-
-  const handleBlock = () => {
-    if (selectedUsersHaveUser) {
-      // const body = {
-      //   ids: selectedUsers,
-      //   block: true,
-      // };
-      // const block = selectedUsers.some;
-      //
-      // return;
-      // dispatch(asyncblockUnblockUsers(body));
-      // return;
-    }
-    if (selectedUser.active) {
-      dispatch(asyncBlockUserUI(selectedUser._id));
-      setOpenBlockUI(false);
-    } else {
-      dispatch(asyncUnblockUserUI(selectedUser._id));
-      setOpenBlockUI(false);
-    }
-  };
-
-  const handleClose = () => {
-    setOpenDeleteUser(false);
-    setOpenEditUser(false);
-    setOpenBlockUI(false);
-  };
-
-  const deleteButtonAction = (id: string) => {
-    dispatch(asyncDeleteUser(id));
-    setOpenDeleteUser(false);
-  };
-
-  const handleDeleteTitle = () => {
-    if (selectedUsersHaveUser) {
-      return 'Delete selected users';
-    }
-    return `Delete user ${selectedUser.email}`;
-  };
-
-  const handleDeleteDescription = () => {
-    if (selectedUsersHaveUser) {
-      return 'Are you sure you want to delete the selected users?';
-    }
-    return `Are you sure you want to delete ${selectedUser.email}? 
-    \ Active: ${selectedUser.active}
-    \ Verified: ${selectedUser.isVerified}`;
-=======
   const getUsersCallback = useCallback(() => {
     dispatch(asyncGetAuthUserData({ skip, limit, search: debouncedSearch, filter }));
   }, [debouncedSearch, dispatch, filter, limit, skip]);
@@ -332,7 +232,6 @@
       open: false,
       multiple: false,
     });
->>>>>>> 508fe760
   };
 
   return (
@@ -387,10 +286,6 @@
           </Grid>
         </Grid>
       </Paper>
-<<<<<<< HEAD
-
-=======
->>>>>>> 508fe760
       {users && users.length > 0 ? (
         <AuthUsers
           users={users}
@@ -402,25 +297,6 @@
       ) : (
         <Typography>No users available</Typography>
       )}
-<<<<<<< HEAD
-
-      <NewUserModal handleNewUserDispatch={handleNewUserDispatch} />
-      <ConfirmationDialog
-        open={openDeleteUser}
-        handleClose={handleClose}
-        title={handleDeleteTitle()}
-        description={handleDeleteDescription()}
-        buttonAction={() => deleteButtonAction(selectedUser._id)}
-        buttonText={'Delete'}
-      />
-      <ConfirmationDialog
-        open={openBlockUI}
-        handleClose={handleClose}
-        title={handleBlockTitle()}
-        description={handleBlockDescription()}
-        buttonAction={handleBlock}
-        buttonText={handleBlockButton()}
-=======
       <NewUserModal handleNewUserDispatch={handleNewUserDispatch} />
       <ConfirmationDialog
         open={openDeleteUser.open}
@@ -437,7 +313,6 @@
         description={handleBlockDescription(openBlockUI.multiple, selectedUser)}
         buttonAction={handleBlock}
         buttonText={handleBlockButton(openBlockUI.multiple, selectedUser)}
->>>>>>> 508fe760
       />
       <EditUserDialog open={openEditUser} data={selectedUser} handleClose={handleClose} />
     </div>
