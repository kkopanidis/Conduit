--- conflicted
+++ resolved
@@ -6,7 +6,6 @@
   asyncGetEmailTemplates,
   asyncSaveEmailTemplateChanges,
 } from '../../redux/slices/emailsSlice';
-<<<<<<< HEAD
 import DataTable from '../../components/common/DataTable';
 import { EmailTemplateType, EmailUI } from '../../models/emails/EmailModels';
 import {
@@ -38,10 +37,7 @@
   },
   actions: {},
 }));
-=======
-import EmailTemplate from '../../components/emails/EmailTemplate';
 import { EmailTemplateType } from '../../models/emails/EmailModels';
->>>>>>> 3e522ddf
 
 const Templates = () => {
   const classes = useStyles();
@@ -108,7 +104,6 @@
     setSelectedTemplates(newSelectedTemplates);
   };
 
-<<<<<<< HEAD
   const handleCloseDrawer = () => {
     setEdit(false);
     setCreate(false);
@@ -117,8 +112,6 @@
     setViewTemplate(originalTemplateState);
   };
 
-=======
->>>>>>> 3e522ddf
   const saveTemplateChanges = (data: EmailTemplateType) => {
     const _id = data._id;
     const updatedData = {
