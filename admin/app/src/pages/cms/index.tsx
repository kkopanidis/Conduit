<<<<<<< HEAD
import React, { SyntheticEvent, useEffect, useState } from 'react';
import { Layout } from '../../components/navigation/Layout';
=======
import React, { useEffect, useState } from 'react';
>>>>>>> 0b031909
import Box from '@material-ui/core/Box';
import Typography from '@material-ui/core/Typography';
import Button from '@material-ui/core/Button';
import CustomTabs from '../../components/common/CustomTabs';
import { privateRoute } from '../../components/utils/privateRoute';
import SchemasTable from '../../components/cms/SchemasTable';
import NewSchemaDialog from '../../components/cms/NewSchemaDialog';
import DisableSchemaDialog from '../../components/cms/DisableSchemaDialog';
import { useRouter } from 'next/router';
import SchemaData from '../../components/cms/SchemaData';
import Snackbar from '@material-ui/core/Snackbar';
import Backdrop from '@material-ui/core/Backdrop';
import CircularProgress from '@material-ui/core/CircularProgress';
import Alert from '@material-ui/lab/Alert';
import { makeStyles } from '@material-ui/core/styles';
import { ICmsSlice, setSelectedSchema } from '../../redux/slices/cmsSlice';
import CustomQueries from '../../components/cms/custom-endpoints/CustomQueries';
import {
  asyncCreateCustomEndpoints,
  asyncDeleteCustomEndpoints,
  asyncDeleteSelectedSchema,
  asyncGetCmsSchemas,
  asyncGetCustomEndpoints,
  asyncGetMoreCmsSchemas,
  asyncGetSchemaDocuments,
  asyncToggleSchema,
  asyncUpdateCustomEndpoints,
} from '../../redux/slices/cmsSlice';
import { useAppDispatch, useAppSelector } from '../../redux/hooks';
import { Schema } from '../../models/cms/CmsModels';

const useStyles = makeStyles((theme) => ({
  backdrop: {
    zIndex: theme.zIndex.drawer + 1,
  },
  snackBar: {
    maxWidth: '80%',
    width: 'auto',
  },
  moreButton: {
    display: 'flex',
    justifyContent: 'center',
    marginTop: 15,
  },
}));

const Types = () => {
  const router = useRouter();
  const dispatch = useAppDispatch();
  const classes = useStyles();

  const data = useAppSelector((state) => state.cmsSlice.data);

  const { loading, error } = useAppSelector((state) => state.cmsSlice.meta);

  const [snackbarOpen, setSnackbarOpen] = useState(false);
  const [openDisable, setOpenDisable] = useState(false);
  const [selected, setSelected] = useState(0);
  const [open, setOpen] = useState(false);
  const [selectedSchemaForAction, setSelectedSchemaForAction] = useState({
    data: {},
    action: '',
  });

  const tabs = [
    { title: 'Schemas' },
    { title: 'Data' },
    { title: 'Custom' },
    { title: 'Settings' },
  ];

  useEffect(() => {
    dispatch(asyncGetCmsSchemas(50));
    dispatch(asyncGetCustomEndpoints(''));
  }, [dispatch]);

  useEffect(() => {
    if (data.schemas?.length > 0) {
      const schemaFound = data.schemas.find((schema: Schema) => schema.enabled === true);
      if (schemaFound) {
        const { name } = schemaFound;
        dispatch(asyncGetSchemaDocuments(name));
      }
    }
  }, [data.schemas, dispatch]);

  const handleSelectSchema = (name: string) => {
    dispatch(asyncGetSchemaDocuments(name));
  };

  const handleClose = (event: any, reason: any) => {
    if (reason === 'clickaway') {
      return;
    }
    setSnackbarOpen(false);
  };

  const snackbarAlert = () => {
    if (error) {
      return (
        <Alert variant={'filled'} onClose={handleClose} severity="error">
          {error ? error : 'Something went wrong!'}
        </Alert>
      );
    } else {
      return undefined;
    }
  };

  const handleChange = (event, newValue) => {
    setSelected(newValue);
  };

  const handleDialogClose = () => {
    setOpen(false);
  };

  const handleCloseDisable = () => {
    setSelectedSchemaForAction({ data: {}, action: '' });
    setOpenDisable(false);
  };

  const handleAdd = () => {
    setOpen(true);
  };

  const handleDeleteSchema = () => {
    dispatch(asyncDeleteSelectedSchema(selectedSchemaForAction.data._id));
    setSelectedSchemaForAction({ data: {}, action: '' });
    setOpenDisable(false);
  };

  const handleToggleSchema = () => {
    dispatch(asyncToggleSchema(selectedSchemaForAction.data._id));
    setSelectedSchemaForAction({ data: {}, action: '' });
    setOpenDisable(false);
  };

  const getActiveSchemas = () => {
    if (!data || !data.schemas) {
      return [];
    }
    return data.schemas.filter((s: Schema) => s.enabled);
  };

  const getDisabledSchemas = () => {
    if (!data || !data.schemas) {
      return [];
    }
    return data.schemas.filter((s: Schema) => !s.enabled);
  };

  const enabledActions = [
    { title: 'Edit', type: 'edit' },
    { title: 'Disable', type: 'disable' },
  ];
  const disabledActions = [
    { title: 'Enable', type: 'enable' },
    { title: 'Delete', type: 'delete' },
  ];

  const handleActions = (action, data) => {
    switch (action.type) {
      case 'edit':
        dispatch(setSelectedSchema(data._id));
        router.push(
          { pathname: '/cms/build-types', query: { schemaId: data.id ? data.id : null } },
          '/cms/build-types'
        );
        break;
      case 'disable':
        setSelectedSchemaForAction({ data, action: 'disable' });
        setOpenDisable(true);
        break;
      case 'enable':
        setSelectedSchemaForAction({ data, action: 'enable' });
        setOpenDisable(true);
        break;
      case 'delete':
        setSelectedSchemaForAction({ data, action: 'delete' });
        setOpenDisable(true);
        break;
      default:
        break;
    }
  };

  const handleCreateCustomEndpoint = (data) => {
    if (data) {
      dispatch(asyncCreateCustomEndpoints(data));
    }
  };

  const handleEditCustomEndpoint = (_id: string, data) => {
    dispatch(asyncUpdateCustomEndpoints({ _id, endpointData: data }));
  };

  const handleDeleteCustomEndpoint = (endpointId: string) => {
    if (endpointId) {
      dispatch(asyncDeleteCustomEndpoints(endpointId));
    }
  };

  return (
    <>
      <Box p={2}>
        <Box
          display={'flex'}
          justifyContent={'space-between'}
          alignItems={'center'}
          mb={2}>
          <Typography variant={'h5'}>Content Management</Typography>
          {selected === 0 && (
            <Button
              variant="contained"
              color="primary"
              style={{ textTransform: 'capitalize' }}
              onClick={() => handleAdd()}>
              Create new
            </Button>
          )}
        </Box>
        <CustomTabs tabs={tabs} selected={selected} handleChange={handleChange} />
        <Box role="tabpanel" hidden={selected !== 0} id={`tabpanel-0`}>
          {data && data.schemas && data.schemas.length > 0 && (
            <SchemasTable
              activeSchemas={getActiveSchemas()}
              disabledSchemas={getDisabledSchemas()}
              activeActions={enabledActions}
              disabledActions={disabledActions}
              handleActions={handleActions}
            />
          )}
          <Box className={classes.moreButton}>
            <Button
              color="primary"
              variant={'outlined'}
              disabled={data.schemas.length === data.count}
              onClick={() => dispatch(asyncGetMoreCmsSchemas({}))}>
              LOAD MORE SCHEMAS
            </Button>
          </Box>
        </Box>
        <Box role="tabpanel" hidden={selected !== 1} id={`tabpanel-1`}>
          {data && data.schemas && data.schemas.length > 0 && (
            <SchemaData
              schemas={getActiveSchemas()}
              handleSchemaChange={handleSelectSchema}
            />
          )}
        </Box>
      </Box>
      <Box role="tabpanel" hidden={selected !== 2} id={`tabpanel-2`}>
        <CustomQueries
          handleCreate={handleCreateCustomEndpoint}
          handleEdit={handleEditCustomEndpoint}
          handleDelete={handleDeleteCustomEndpoint}
        />
      </Box>
      <Box role="tabpanel" hidden={selected !== 3} id={`tabpanel-3`}>
        {/*TODO SETTINGS*/}
      </Box>
      <NewSchemaDialog open={open} handleClose={handleDialogClose} />
      <DisableSchemaDialog
        open={openDisable}
        handleClose={handleCloseDisable}
        handleToggle={handleToggleSchema}
        handleDelete={handleDeleteSchema}
        selectedSchema={selectedSchemaForAction}
      />
      <Snackbar
        open={snackbarOpen}
        className={classes.snackBar}
        autoHideDuration={6000}
        onClose={handleClose}
        anchorOrigin={{ vertical: 'bottom', horizontal: 'right' }}>
        {snackbarAlert()}
      </Snackbar>
      <Backdrop open={loading} className={classes.backdrop}>
        <CircularProgress color="secondary" />
      </Backdrop>
    </>
  );
};

export default privateRoute(Types);<|MERGE_RESOLUTION|>--- conflicted
+++ resolved
@@ -1,9 +1,4 @@
-<<<<<<< HEAD
 import React, { SyntheticEvent, useEffect, useState } from 'react';
-import { Layout } from '../../components/navigation/Layout';
-=======
-import React, { useEffect, useState } from 'react';
->>>>>>> 0b031909
 import Box from '@material-ui/core/Box';
 import Typography from '@material-ui/core/Typography';
 import Button from '@material-ui/core/Button';
