import Box from '@material-ui/core/Box';
import Container from '@material-ui/core/Container';
import Divider from '@material-ui/core/Divider';
import Grid from '@material-ui/core/Grid';
import { makeStyles } from '@material-ui/core/styles';
import TextField from '@material-ui/core/TextField';
import Typography from '@material-ui/core/Typography';
import { Cancel, Save } from '@material-ui/icons';
import EditIcon from '@material-ui/icons/Edit';
import React, { useEffect, useState } from 'react';
import EmailDetails from './EmailDetails';
import { EmailTemplateType } from '../../models/emails/EmailModels';
import Image from 'next/dist/client/image';
import EmailImage from '../../assets/email.svg';
import { Button, Paper } from '@material-ui/core';

const useStyles = makeStyles((theme) => ({
  root: {
    backgroundColor: theme.palette.background.paper,
    display: 'flex',
    flexGrow: 6,
    alignItems: 'center',
    justifyContent: 'center',
    justifyItems: 'center',
    justifySelf: 'center',
  },
  tabs: {
    borderRight: `1px solid ${theme.palette.divider}`,
    minWidth: '300px',
  },
  divider: {
    marginTop: theme.spacing(2),
    marginBottom: theme.spacing(2),
  },
  grid: {
    marginBottom: theme.spacing(3),
  },
  multiline: {
    width: '100%',
    marginBottom: theme.spacing(3),
  },
  textField: {
    width: '100%',
  },
  paper: {
    padding: theme.spacing(2),
    color: theme.palette.text.secondary,
    marginTop: theme.spacing(2),
  },
  marginTop: {
    marginTop: '60px',
  },
  centeredImg: {
    display: 'flex',
    alignItems: 'center',
    justifyContent: 'center',
  },
}));

interface Props {
  handleCreate: (templateState: EmailTemplateType) => void;
  handleSave: (templateState: EmailTemplateType) => void;
  handleCancel: (id: string) => void;
  template: EmailTemplateType;
  edit: boolean;
  setEdit: (value: boolean) => void;
  create: boolean;
  setCreate: (value: boolean) => void;
}

const TabPanel: React.FC<Props> = ({
  handleCreate,
  handleSave,
  handleCancel,
  template,
  edit,
  setEdit,
  create,
  setCreate,
}) => {
  const classes = useStyles();

  const [templateState, setTemplateState] = useState<EmailTemplateType>({
    _id: 'newTemplate_id',
    name: '',
    subject: '',
    sender: '',
    externalManaged: false,
    body: '',
    variables: [],
  });

  useEffect(() => {
    if (!create)
      setTemplateState({
        _id: template._id,
        name: template.name,
        sender: template.sender,
        externalManaged: template.externalManaged,
        subject: template.subject,
        body: template.body,
        variables: template.variables,
      });
  }, [template, edit, create]);

  const handleSaveClick = () => {
    if (create) {
      handleCreate(templateState);
    } else {
      handleSave(templateState);
    }
    setCreate(false);
    setEdit(!edit);
  };

  const handleCancelClick = () => {
<<<<<<< HEAD
    if (create) {
      setTemplateState({
        _id: '',
        name: '',
        subject: '',
        body: '',
        variables: [],
        sender: '',
        externalManaged: false,
      });
      return;
=======
    if (handleCancel) {
      handleCancel(template._id);
>>>>>>> 3e522ddf
    }
    setTemplateState({
      _id: template._id,
      name: template.name,
      subject: template.subject,
      body: template.body,
      sender: template.sender,
      externalManaged: template.externalManaged,
      variables: template.variables,
    });
  };

  return (
    <Container className={classes.marginTop}>
      <Box>
        <Paper elevation={0} className={classes.paper}>
          <Grid container spacing={2} justify="space-around">
            {edit ? (
              <>
                <Grid item xs={12}>
                  <TextField
                    className={classes.textField}
                    label={'Template name'}
                    variant={'outlined'}
                    value={templateState.name}
                    onChange={(event) => {
                      setTemplateState({
                        ...templateState,
                        name: event.target.value,
                      });
                    }}
                  />
                </Grid>
                <Grid item xs={12}>
                  <TextField
                    className={classes.textField}
                    label={'*Sender'}
                    variant={'outlined'}
                    value={templateState.sender}
                    onChange={(event) => {
                      setTemplateState({
                        ...templateState,
                        sender: event.target.value,
                      });
                    }}
                  />
                </Grid>
              </>
            ) : (
              <>
                <Grid item xs={12}>
                  <Typography variant="subtitle2">Template name:</Typography>
                  <Typography variant="h6">{templateState.name}</Typography>
                </Grid>
                <Grid item xs={12}>
                  <Typography variant="subtitle2">Sender:</Typography>
                  <Typography variant="h6">{templateState.sender}</Typography>
                </Grid>
              </>
            )}
          </Grid>
        </Paper>
        <Divider className={classes.divider} />
        <EmailDetails
          edit={edit}
          templateState={templateState}
          setTemplateState={setTemplateState}
        />

        <Grid container item xs={12} justify="space-around" style={{ marginTop: '15px' }}>
          {!edit ? (
            <Button
              variant="contained"
              color="secondary"
              startIcon={<EditIcon />}
              onClick={() => setEdit(true)}>
              Edit
            </Button>
          ) : (
            <>
              <Button
                variant="contained"
                color="primary"
                startIcon={<Cancel />}
                onClick={handleCancelClick}>
                Cancel
              </Button>
              <Button
                variant="contained"
                color="primary"
                startIcon={<Save />}
                onClick={handleSaveClick}>
                Save
              </Button>
            </>
          )}
        </Grid>
        {!edit && (
          <div className={classes.centeredImg}>
            <Image src={EmailImage} width="200px" alt="mail" />
          </div>
        )}
      </Box>
    </Container>
  );
};

export default TabPanel;<|MERGE_RESOLUTION|>--- conflicted
+++ resolved
@@ -114,7 +114,6 @@
   };
 
   const handleCancelClick = () => {
-<<<<<<< HEAD
     if (create) {
       setTemplateState({
         _id: '',
@@ -126,10 +125,9 @@
         externalManaged: false,
       });
       return;
-=======
+    }
     if (handleCancel) {
       handleCancel(template._id);
->>>>>>> 3e522ddf
     }
     setTemplateState({
       _id: template._id,
