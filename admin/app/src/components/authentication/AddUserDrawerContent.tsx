import React from 'react';
import Button from '@material-ui/core/Button';
import { makeStyles } from '@material-ui/core/styles';
import SaveIcon from '@material-ui/icons/Save';
import addUser from '../../assets/svgs/addUser.svg';
import Grid from '@material-ui/core/Grid';
import Image from 'next/image';
import Container from '@material-ui/core/Container';
import { FormProvider, useForm } from 'react-hook-form';
import { FormInputText } from '../common/FormComponents/FormInputText';

const useStyles = makeStyles(() => ({
  root: {
    flexGrow: 6,
    alignItems: 'center',
    justifyContent: 'center',
    justifyItems: 'center',
    justifySelf: 'center',
  },
  textField: {
    textAlign: 'center',
  },
  customizedButton: {
    position: 'absolute',
    left: '92%',
    top: '1%',
    color: 'gray',
  },
  centeredImg: {
    display: 'flex',
    alignItems: 'center',
    justifyContent: 'center',
  },
}));

interface Props {
  handleNewUserDispatch: (values: { password: string; email: string }) => void;
}

interface NewUserInputs {
  email: string;
  password: string;
}

const defaultValues = {
  email: '',
  password: '',
};

const NewUserModal: React.FC<Props> = ({ handleNewUserDispatch }) => {
  const classes = useStyles();
  const methods = useForm<NewUserInputs>({ defaultValues: defaultValues });

  const onSubmit = (data: { password: string; email: string }) => {
    handleNewUserDispatch(data);
  };

  return (
    <div className={classes.root} style={{ marginTop: '150px' }}>
      <h3 style={{ textAlign: 'center' }}>Add a new user</h3>
      <Container className={classes.root} maxWidth="sm">
        <FormProvider {...methods}>
          <form onSubmit={methods.handleSubmit(onSubmit)}>
            <Grid container alignItems="center" className={classes.root} spacing={2}>
              <Grid item sm={12}>
                <FormInputText
                  name="email"
                  label="Username/Email"
<<<<<<< HEAD
                  rules={{ required: 'email/name is required!' }}
=======
                  rules={{ required: 'Username/mail is required' }}
>>>>>>> e52a2612
                  typeOfInput={'text'}
                />
              </Grid>
              <Grid item sm={12}>
                <FormInputText
                  name="password"
                  label="Password"
<<<<<<< HEAD
                  rules={{
                    required: 'password is required!',
                    minLength: { value: 5, message: 'The minimum length is 5 characters' },
                  }}
=======
                  rules={{ required: 'Password is required' }}
>>>>>>> e52a2612
                  typeOfInput={'password'}
                />
              </Grid>
              <Grid item>
                <Button
                  type="submit"
                  variant="contained"
                  color="primary"
                  size="large"
                  startIcon={<SaveIcon />}>
                  Save
                </Button>
              </Grid>
            </Grid>
          </form>
        </FormProvider>
      </Container>

      <div className={classes.centeredImg}>
        <Image src={addUser} width="200px" alt="addUser" />
      </div>
    </div>
  );
};

export default NewUserModal;<|MERGE_RESOLUTION|>--- conflicted
+++ resolved
@@ -66,11 +66,7 @@
                 <FormInputText
                   name="email"
                   label="Username/Email"
-<<<<<<< HEAD
-                  rules={{ required: 'email/name is required!' }}
-=======
                   rules={{ required: 'Username/mail is required' }}
->>>>>>> e52a2612
                   typeOfInput={'text'}
                 />
               </Grid>
@@ -78,14 +74,7 @@
                 <FormInputText
                   name="password"
                   label="Password"
-<<<<<<< HEAD
-                  rules={{
-                    required: 'password is required!',
-                    minLength: { value: 5, message: 'The minimum length is 5 characters' },
-                  }}
-=======
                   rules={{ required: 'Password is required' }}
->>>>>>> e52a2612
                   typeOfInput={'password'}
                 />
               </Grid>
