import React, { FC, useState } from 'react';
import DataTable from '../common/DataTable';
import Container from '@material-ui/core/Container';
import Box from '@material-ui/core/Box';
import ToggleButtonGroup from '@material-ui/lab/ToggleButtonGroup';
import ToggleButton from '@material-ui/lab/ToggleButton';
import { makeStyles } from '@material-ui/core/styles';
import { SchemaUI } from './CmsModels';
import { Button } from '@material-ui/core';

const useStyles = makeStyles((theme) => ({
  toggleButton: {
    '&.Mui-selected': {
      background: theme.palette.primary.main,
      color: 'white',
      '&:hover': {
        background: theme.palette.primary.main,
      },
    },
    textTransform: 'none',
  },
  toggleButtonDisabled: {
    '&.Mui-selected': {
      background: theme.palette.secondary.main,
      color: theme.palette.secondary.contrastText,
      '&:hover': {
        background: theme.palette.secondary.main,
      },
    },
    textTransform: 'none',
  },
}));

interface Props {
  activeSchemas: SchemaUI[];
  disabledSchemas: SchemaUI[];
  activeActions: any;
  disabledActions: any;
  handleActions: any;
  handleAdd: any;
}

const SchemasTable: FC<Props> = ({
  activeSchemas,
  disabledSchemas,
  activeActions,
  disabledActions,
  handleActions,
<<<<<<< HEAD
=======
  handleAdd,
>>>>>>> 538aa282
}) => {
  const classes = useStyles();
  const [active, setActive] = useState(true);

  const handleChange = (event: any, newValue: any) => {
    setActive(newValue);
  };

  const visibleData = () => {
    let displayedData;
    if (active) {
      displayedData = activeSchemas.length > 0 ? (activeSchemas as SchemaUI[]) : null;
    } else {
      displayedData = disabledSchemas.length > 0 ? (disabledSchemas as SchemaUI[]) : null;
    }

    return displayedData
      ? displayedData.map((d) => ({
          _id: d._id,
          name: d.name,
          createdAt: d.createdAt,
          updatedAt: d.updatedAt,
        }))
      : null;
  };

  const getActions = () => {
    if (active) {
      return activeActions;
    }
    return disabledActions;
  };

  return (
    <Container maxWidth={'lg'}>
<<<<<<< HEAD
=======
      <div style={{ textTransform: 'capitalize', display: 'flex', justifyContent: 'flex-end' }}>
        <Button
          variant="contained"
          color="primary"
          style={{ textTransform: 'capitalize', display: 'flex', alignSelf: 'flex-end' }}
          onClick={handleAdd}>
          Create new
        </Button>
      </div>
>>>>>>> 538aa282
      <Box
        width={'100%'}
        display={'inline-flex'}
        justifyContent={'center'}
        alignItems={'center'}
        margin={'10px'}>
        <ToggleButtonGroup size="large" value={active} exclusive onChange={handleChange}>
          <ToggleButton key={1} value={true} className={classes.toggleButton}>
            Active Schemas
          </ToggleButton>
          <ToggleButton key={2} value={false} className={classes.toggleButtonDisabled}>
            Disabled Schemas
          </ToggleButton>
        </ToggleButtonGroup>
      </Box>
<<<<<<< HEAD
=======

>>>>>>> 538aa282
      {visibleData() && (
        <DataTable dsData={visibleData()} actions={getActions()} handleAction={handleActions} />
      )}
    </Container>
  );
};

export default SchemasTable;<|MERGE_RESOLUTION|>--- conflicted
+++ resolved
@@ -46,10 +46,7 @@
   activeActions,
   disabledActions,
   handleActions,
-<<<<<<< HEAD
-=======
   handleAdd,
->>>>>>> 538aa282
 }) => {
   const classes = useStyles();
   const [active, setActive] = useState(true);
@@ -85,8 +82,6 @@
 
   return (
     <Container maxWidth={'lg'}>
-<<<<<<< HEAD
-=======
       <div style={{ textTransform: 'capitalize', display: 'flex', justifyContent: 'flex-end' }}>
         <Button
           variant="contained"
@@ -96,7 +91,6 @@
           Create new
         </Button>
       </div>
->>>>>>> 538aa282
       <Box
         width={'100%'}
         display={'inline-flex'}
@@ -112,10 +106,7 @@
           </ToggleButton>
         </ToggleButtonGroup>
       </Box>
-<<<<<<< HEAD
-=======
 
->>>>>>> 538aa282
       {visibleData() && (
         <DataTable dsData={visibleData()} actions={getActions()} handleAction={handleActions} />
       )}
