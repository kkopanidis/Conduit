import Box from '@material-ui/core/Box';
import React, { useEffect, useState, useCallback } from 'react';
import Typography from '@material-ui/core/Typography';
import { makeStyles } from '@material-ui/core/styles';
import Button from '@material-ui/core/Button';
import Divider from '@material-ui/core/Divider';
import Grid from '@material-ui/core/Grid';
import TextField from '@material-ui/core/TextField';
import Switch from '@material-ui/core/Switch';
import { Select } from '@material-ui/core';
import CustomDatepicker from '../CustomDatepicker';

const useStyles = makeStyles((theme) => ({
  headerContainer: {
    background: theme.palette.primary.main,
    color: theme.palette.primary.contrastText,
  },
  'MuiInputBase-root': {
    background: 'red',
  },
  divider: {
    width: '100%',
  },
  GridContainer: {
    background: 'rgba(0, 83, 156, .07)',
    marginTop: theme.spacing(1),
    marginBottom: theme.spacing(1),
    borderRadius: 4,
  },
  Divider: {
    marginBottom: theme.spacing(1),
  },
}));

const CreateDialog = ({ schema, handleCreate, handleEdit, handleCancel, editData }) => {
  const classes = useStyles();
  const [document, setDocument] = useState([]);

  const populateEditData = useCallback(
    (documentsData) => {
      if (!editData) return;
      const keys = Object.keys(editData);
      keys.forEach((k) => {
        const found = documentsData.find((d) => d.name === k);
        if (found) {
          found.value = editData[k];
        }
      });
    },
    [editData]
  );

  const deconstructFields = useCallback((fields) => {
    const documentKeys = Object.keys(fields);
    let documentFields = [];
    documentKeys.forEach((k) => {
      if (typeof fields[k] !== 'string') {
        if (fields[k].type && typeof fields[k].type !== 'string') {
          const innerFields = fields[k].type;
          documentFields.push({ name: k, fields: deconstructFields(innerFields) });
        } else {
          documentFields.push({ name: k, ...fields[k], value: fields[k].default });
        }
      }
    });
    return documentFields;
  }, []);

  const initDocument = useCallback(() => {
    const fields = schema.fields;
    const documentFields = deconstructFields(fields);
    populateEditData(documentFields);
    setDocument(documentFields);
  }, [deconstructFields, populateEditData, schema.fields]);

  useEffect(() => {
    if (schema) {
      initDocument();
      if (document.length > 0) populateEditData();
    }
  }, [document.length, initDocument, populateEditData, schema]);

  const handleCancelClick = () => {
    handleCancel();
  };

  const handleSaveClick = () => {
    if (editData) {
      handleEdit(schema.name, document);
    } else {
      handleCreate(schema.name, document);
    }
  };

  const handleValueChange = (index, indexInner, event) => {
    // const newValue = event.target ? event.target.value : event;
    const activeIndex = indexInner !== null ? indexInner : index;
    let currentDocuments;
    let type;
    if (indexInner === null) {
      currentDocuments = document.slice();
      type = currentDocuments[index].type.toString().toLowerCase();
    } else {
      currentDocuments = document[index];
      currentDocuments = currentDocuments.fields.slice();
      type = currentDocuments[indexInner].type.toString().toLowerCase();
    }
    if (type === 'boolean') {
      currentDocuments[activeIndex].value = Boolean(event.target.checked);
    } else if (type === 'number') {
      currentDocuments[activeIndex].value = Number(event.target.value);
    } else if (type === 'date') {
      currentDocuments[activeIndex].value = event.toISOString();
    } else {
      currentDocuments[activeIndex].value = event.target ? event.target.value : event;
    }
    if (indexInner !== null) {
      const docs = document.slice();
      docs[index].fields = currentDocuments;
      setDocument(docs);
    } else {
      // currentDocuments[activeIndex].value = newValue;
      setDocument(currentDocuments);
    }
  };

  const renderNormalField = (doc, index) => {
    return (
      <Grid
        key={'key-' + doc.name}
        container
        spacing={2}
        alignItems={'center'}
        justify={'flex-start'}
        className={classes.GridContainer}>
        <Grid item xs={3}>
          <Typography variant={'body1'}>{doc.name}</Typography>
        </Grid>
        <Grid item xs={1}>
          <Typography variant={'body1'}>:</Typography>
        </Grid>
        <Grid item xs={3}>
          <Typography variant={'caption'}>{doc.type ? doc.type : 'Object'}</Typography>
        </Grid>
        <Grid item xs={1}>
          <Typography variant={'caption'}>=</Typography>
        </Grid>
        <Grid item container justify={'center'} xs={4}>
          {renderInputFields(doc, index, null)}
        </Grid>
      </Grid>
    );
  };

  const renderObjectField = (doc, index) => {
    return (
      <Grid
        key={'key-' + doc.name}
        container
        spacing={2}
        alignItems={'center'}
        justify={'flex-start'}
        className={classes.GridContainer}>
        <Grid item xs={3}>
          <Typography variant={'body1'}>{doc.name}</Typography>
        </Grid>
        <Grid item xs={9}>
          <Divider />
        </Grid>
        <Grid item xs={12}>
          {doc.fields.map((innerDoc, indexInner) => {
            return (
              <Grid
                key={'key-' + innerDoc.name}
                container
                spacing={1}
                alignItems={'center'}
                justify={'flex-end'}>
                <Grid item xs={1} />
                <Grid item xs={2}>
                  <Typography variant={'body1'}>{`${innerDoc.name}`}</Typography>
                </Grid>
                <Grid item xs={1}>
                  <Typography variant={'caption'}>:</Typography>
                </Grid>
                <Grid item xs={3}>
                  <Typography variant={'body1'}>{`${innerDoc.type}`}</Typography>
                </Grid>
                <Grid item xs={1}>
                  <Typography variant={'caption'}>=</Typography>
                </Grid>
                <Grid item container justify={'center'} xs={4}>
                  {renderInputFields(innerDoc, index, indexInner)}
                </Grid>
                <Grid item xs={11}>
                  <Divider className={classes.Divider} />
                </Grid>
              </Grid>
            );
          })}
        </Grid>
      </Grid>
    );
  };

  const renderFields = (documentData) => {
    return documentData.map((doc, index) => {
      return doc.type ? renderNormalField(doc, index) : renderObjectField(doc, index);
    });
  };

  const renderInputFields = (doc, index, innerIndex) => {
    if (doc.type.toString().toLowerCase() === 'boolean') {
      return (
        <Switch
          color={'primary'}
          checked={doc.value}
          onChange={(e) => {
            handleValueChange(index, innerIndex, e);
          }}
        />
      );
    }
    if (doc.type.toString().toLowerCase() === 'string') {
      return (
        <TextField
          type={'text'}
          variant={'outlined'}
          size={'small'}
          value={doc.value}
          onChange={(e) => {
            handleValueChange(index, innerIndex, e);
          }}
        />
      );
    }
    if (doc.type.toString().toLowerCase() === 'relation') {
      return (
        <TextField
          placeholder={'ex. 5f9ff38b7d691d001ce4a908'}
          type={'text'}
          variant={'outlined'}
          size={'small'}
          value={doc.value}
          onChange={(e) => {
            handleValueChange(index, innerIndex, e);
          }}
        />
      );
    }
    if (doc.type.toString().toLowerCase() === 'objectid') {
      return (
        <TextField
          placeholder={'ex. 5f9ff38b7d691d001ce4a908'}
          type={'text'}
          variant={'outlined'}
          size={'small'}
          value={doc.value}
          onChange={(e) => {
            handleValueChange(index, innerIndex, e);
          }}
        />
      );
    }
    if (doc.type.toString().toLowerCase() === 'date') {
      return (
        <CustomDatepicker
          value={doc.value}
          setValue={(e) => {
            handleValueChange(index, innerIndex, e);
          }}
        />
      );
    }
    if (doc.type.toString().toLowerCase() === 'number') {
      return (
        <TextField
          type={'number'}
          variant={'outlined'}
          size={'small'}
<<<<<<< HEAD
          value={doc.value}
=======
          value={doc.value ? doc.value : ''}
          fullWidth
>>>>>>> 2068f9fc
          onChange={(e) => {
            handleValueChange(index, innerIndex, e);
          }}>
          <option aria-label="None" value="">
            None
          </option>
        </Select>
      );
    }
    if (doc.type.toString().toLowerCase() === 'objectid') {
      return (
        <TextField
          type={'text'}
          variant={'outlined'}
          size={'small'}
          value={doc.value}
          onChange={(e) => {
            handleValueChange(index, innerIndex, e);
          }}
        />
      );
    }
  };

  return (
    <>
      <Box className={classes.headerContainer} padding={2}>
        <Typography variant={'h5'}>Add a document</Typography>
        <Typography variant={'subtitle1'}>/{schema.name}</Typography>
      </Box>
      <Box padding={6}>
        <Grid container spacing={2} alignItems={'center'} justify={'flex-start'}>
          <Grid item xs={3}>
            <Typography variant={'body1'}>Field</Typography>
          </Grid>
          <Grid item xs={1} />
          <Grid item xs={3}>
            <Typography variant={'body1'}>Type</Typography>
          </Grid>
          <Grid item xs={1} />
          <Grid item xs={3}>
            <Typography variant={'body1'}>Value</Typography>
          </Grid>
          <Grid item xs={12}>
            <Divider className={classes.divider} />
          </Grid>
        </Grid>
        {renderFields(document)}
      </Box>

      <Divider className={classes.divider} />

      <Box
        padding={2}
        width={'100%'}
        display={'inline-flex'}
        justifyContent={'flex-end'}
        alignItems={'center'}>
        <Grid container>
          <Grid item container xs={12} justify={'flex-end'}>
            <Button
              variant={'outlined'}
              style={{ marginRight: 16 }}
              onClick={handleCancelClick}>
              Cancel
            </Button>
            <Button variant={'outlined'} onClick={handleSaveClick}>
              Save
            </Button>
          </Grid>
        </Grid>
      </Box>
    </>
  );
};

export default CreateDialog;<|MERGE_RESOLUTION|>--- conflicted
+++ resolved
@@ -278,19 +278,14 @@
           type={'number'}
           variant={'outlined'}
           size={'small'}
-<<<<<<< HEAD
-          value={doc.value}
-=======
-          value={doc.value ? doc.value : ''}
-          fullWidth
->>>>>>> 2068f9fc
+          value={doc.value}
           onChange={(e) => {
             handleValueChange(index, innerIndex, e);
           }}>
           <option aria-label="None" value="">
             None
           </option>
-        </Select>
+        </TextField>
       );
     }
     if (doc.type.toString().toLowerCase() === 'objectid') {
