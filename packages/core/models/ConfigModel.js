--- conflicted
+++ resolved
@@ -58,7 +58,6 @@
           default: 'S3CR3T'
         }
       },
-<<<<<<< HEAD
       admin: {
         auth: {
           tokenSecret: {
@@ -73,7 +72,8 @@
             type: Number,
             default: 21600
           }
-=======
+        }
+      },
       email: {
         transport: String,
         transportSettings: {
@@ -87,7 +87,6 @@
           },
           proxy: String,
           host: String
->>>>>>> cdfb79b6
         }
       }
     }
