--- conflicted
+++ resolved
@@ -30,13 +30,8 @@
                 oneofs: true
             });
         // NOTE: all core packages with grpc need to be created before grpc server start
-<<<<<<< HEAD
-        let manager = new ConfigManager(grpcSdk, server, app, packageDefinition, (url: string) => {
-            primary.initialize();
-=======
         let manager = new ConfigManager(grpcSdk, server, packageDefinition, (url: string) => {
             primary?.initialize();
->>>>>>> 5a7e9b89
             CoreBootstrapper.bootstrapSdkComponents(grpcSdk, app, packageDefinition, server).catch(console.log);
         });
         primary = new App(manager)
@@ -60,13 +55,8 @@
         return database!.createSchemaFromAdapter(ConfigModel);
     }
 
-<<<<<<< HEAD
-    private static registerAdminRoutes(sdk: ConduitSDK, grpcSdk: ConduitGrpcSdk) {
-        const configHandlers = new ConfigAdminHandlers(sdk, grpcSdk);
-=======
     private static registerAdminRoutes(grpcSdk: ConduitGrpcSdk, sdk: ConduitSDK) {
         const configHandlers = new ConfigAdminHandlers(grpcSdk, sdk);
->>>>>>> 5a7e9b89
         const adminModule = sdk.getAdmin();
 
         adminModule.registerRoute('GET', '/config/:module?', configHandlers.getConfig.bind(configHandlers));
@@ -97,11 +87,7 @@
         //
         // app.conduit.registerInMemoryStore(new InMemoryStoreModule(app.conduit));
 
-<<<<<<< HEAD
-        CoreBootstrapper.registerAdminRoutes(app.conduit, grpcSdk);
-=======
         CoreBootstrapper.registerAdminRoutes(grpcSdk, app.conduit);
->>>>>>> 5a7e9b89
 
         app.initialized = true;
     }
