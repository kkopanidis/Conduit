--- conflicted
+++ resolved
@@ -24,8 +24,6 @@
     app.use(security.adminMiddleware);
     app.use(security.middleware);
 
-<<<<<<< HEAD
-=======
     registerAdminRoutes(app.conduit.admin);
 
     const pushNotificationsProviderName = app.conduit.config.get('pushNotifications.providerName');
@@ -34,7 +32,6 @@
       pushNotificationsProviderName,
       app.conduit.config.get(`pushNotifications.${pushNotificationsProviderName}`));
 
->>>>>>> 5c1d54db
     if (await email.initialize(app)) {
         app.conduit.email = email;
     }
