<<<<<<< HEAD
import { NextFunction, Request, Response } from 'express';
import { createStorageProvider, IStorageProvider } from '@conduit/storage-provider';
import { AdminConfigHandlers } from './admin/config';
import { ConduitSDK, IConduitAdmin, IConduitStorage } from '@conduit/sdk';
import { FileRoutes } from './routes/file';
import File from './models/File';
=======
import {NextFunction, Request, Response} from 'express';
import {createStorageProvider, IStorageProvider} from '@conduit/storage-provider';
import {ConduitSDK, IConduitAdmin, IConduitStorage} from '@conduit/sdk';
import {AdminConfigHandlers} from "./admin/config";
import StorageConfigSchema from './config/storage';
>>>>>>> ae690b01

class StorageModule extends IConduitStorage{
  private readonly storageProvider: IStorageProvider;

  constructor(
    private readonly conduit: ConduitSDK
) {
    super(conduit);

    const config = (conduit as any).config;
    const storageConfig = config.get('storage');

    const { provider, storagePath, google } = storageConfig;

    this.storageProvider = createStorageProvider(provider, { storagePath, google });

    const admin = conduit.getAdmin();
    const adminHandlers = new AdminConfigHandlers(conduit);

    this.registerAdminRoutes(admin, adminHandlers);
    this.registerModels();
    this.registerRoutes();
  }

  private registerAdminRoutes(admin: IConduitAdmin, adminHandlers: AdminConfigHandlers) {
    admin.registerRoute('PUT', '/storage/config', (req: Request, res: Response, next: NextFunction) => adminHandlers.editConfig(req, res).catch(next));
    admin.registerRoute('GET', '/storage/config', (req: Request, res: Response, next: NextFunction) => adminHandlers.getConfig(req, res).catch(next));
  }

<<<<<<< HEAD
  private registerModels() {
    const database = this.conduit.getDatabase();
    database.createSchemaFromAdapter(File);
  }

  private registerRoutes() {
    new FileRoutes(this.conduit, this.storageProvider);
  }
=======
    static get config() {
        return StorageConfigSchema;
    }

    private registerAdminRoutes(admin: IConduitAdmin, adminHandlers: AdminConfigHandlers) {
        admin.registerRoute('PUT', '/storage/config', (req: Request, res: Response, next: NextFunction) => adminHandlers.editConfig(req, res).catch(next));
        admin.registerRoute('GET', '/storage/config', (req: Request, res: Response, next: NextFunction) => adminHandlers.getConfig(req, res).catch(next));
    }
>>>>>>> ae690b01
}

export = StorageModule;<|MERGE_RESOLUTION|>--- conflicted
+++ resolved
@@ -1,19 +1,12 @@
-<<<<<<< HEAD
 import { NextFunction, Request, Response } from 'express';
 import { createStorageProvider, IStorageProvider } from '@conduit/storage-provider';
 import { AdminConfigHandlers } from './admin/config';
 import { ConduitSDK, IConduitAdmin, IConduitStorage } from '@conduit/sdk';
 import { FileRoutes } from './routes/file';
 import File from './models/File';
-=======
-import {NextFunction, Request, Response} from 'express';
-import {createStorageProvider, IStorageProvider} from '@conduit/storage-provider';
-import {ConduitSDK, IConduitAdmin, IConduitStorage} from '@conduit/sdk';
-import {AdminConfigHandlers} from "./admin/config";
 import StorageConfigSchema from './config/storage';
->>>>>>> ae690b01
 
-class StorageModule extends IConduitStorage{
+class StorageModule extends IConduitStorage {
   private readonly storageProvider: IStorageProvider;
 
   constructor(
@@ -36,12 +29,13 @@
     this.registerRoutes();
   }
 
-  private registerAdminRoutes(admin: IConduitAdmin, adminHandlers: AdminConfigHandlers) {
+  static get config() {
+        return StorageConfigSchema;
+    }private registerAdminRoutes(admin: IConduitAdmin, adminHandlers: AdminConfigHandlers) {
     admin.registerRoute('PUT', '/storage/config', (req: Request, res: Response, next: NextFunction) => adminHandlers.editConfig(req, res).catch(next));
     admin.registerRoute('GET', '/storage/config', (req: Request, res: Response, next: NextFunction) => adminHandlers.getConfig(req, res).catch(next));
   }
 
-<<<<<<< HEAD
   private registerModels() {
     const database = this.conduit.getDatabase();
     database.createSchemaFromAdapter(File);
@@ -50,16 +44,6 @@
   private registerRoutes() {
     new FileRoutes(this.conduit, this.storageProvider);
   }
-=======
-    static get config() {
-        return StorageConfigSchema;
-    }
-
-    private registerAdminRoutes(admin: IConduitAdmin, adminHandlers: AdminConfigHandlers) {
-        admin.registerRoute('PUT', '/storage/config', (req: Request, res: Response, next: NextFunction) => adminHandlers.editConfig(req, res).catch(next));
-        admin.registerRoute('GET', '/storage/config', (req: Request, res: Response, next: NextFunction) => adminHandlers.getConfig(req, res).catch(next));
-    }
->>>>>>> ae690b01
 }
 
 export = StorageModule;