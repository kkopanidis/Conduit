const emailProvider = require('@conduit/email-provider');
const {isNil} = require('lodash');
const templateModel = require('./models/EmailTemplate');
const SMTPServer = require('smtp-server').SMTPServer;
const {createTestAccount} = require('nodemailer');
const adminHandler = require('./handlers/admin/admin');
const emailLogic = require('./logic/email');

let emailer;
let database;

<<<<<<< HEAD
async function sendMail(templateName, params) {
    const {
        email,
        variables,
        sender
    } = params;

    if (isNil(emailer)) {
        throw new Error("Module not initialized");
    }

    if (isNil(database)) {
        throw new Error("Database not initialized")
    }


    const builder = emailer.emailBuilder();
    if (isNil(builder)) {
        return;
    }

    if (isNil(templateName)) {
        throw new Error("Cannot send email without a template");
    }

    if (isNil(email)) {
        throw new Error("Cannot send email without receiver");
    }

    if (isNil(sender)) {
        throw new Error("Cannot send email without a sender");
    }

    const template = await database.getSchema('EmailTemplate').findOne({name: templateName});
    if (isNil(template)) {
        throw new Error('Template with given name not found');
    }

    const bodyString = replaceVars(template.body, variables);
    const subjectString = replaceVars(template.subject, variables);

    builder.setSender(sender);
    builder.setContent(bodyString);
    builder.setReceiver(email);
    builder.setSubject(subjectString);

    return emailer.sendEmail(builder);
}

function replaceVars(body, variables) {
    let str = body;
    Object.keys(variables).forEach(key => {
        const regex = new RegExp(`{{${key}}}`, 'g');
        let value = variables[key];
        if (Array.isArray(value)) {
            value = value.toString();
        } else if (typeof value === 'object') {
            value = JSON.stringify(value);
        }
        str = str.replace(regex, value);
    });
    return str;
}

async function registerTemplate(name, subject, body, variables) {
    if (isNil(name)) {
        throw new Error("Template name is required");
    }

    if (isNil(subject)) {
        throw new Error("Template subject is required");
    }

    if (isNil(body)) {
        throw new Error("Template body is required");
    }

    if (isNil(database)) {
        throw new Error("Module not initialized")
    }

    const templateSchema = database.getSchema('EmailTemplate');

    const temp = await templateSchema.findOne({name});
    if (!isNil(temp)) return temp;

    return templateSchema.create({
        name,
        subject,
        body,
        variables
    });
}

=======
>>>>>>> 518e6104
async function initialize(app) {
    if (!app) {
        throw new Error("No app provided")
    }

    const appConfig = app.conduit.config;

    if (isNil(appConfig)) {
        throw new Error("No app config");
    }

    const config = appConfig.get('email');

    if (isNil(config)) {
        throw new Error("No email config provided");
    }

    if (config && !Object.prototype.toString.call(config)) {
        throw new Error("Malformed config provided")
    }

    let testAccount = undefined;
    let {transport, transportSettings} = config;
    if (isNil(transport) || isNil(transportSettings)) {
        testAccount = await createTestAccount();
        const smtpServer = new SMTPServer({
            onAuth(auth, session, callback) {
                if (auth.username !== testAccount.user || auth.password !== testAccount.pass) {
                    return callback(new Error("Invalid username or password"));
                }
                callback(null, {user: 123}); // where 123 is the user id or similar property
            },
            onData(stream, session, callback) {
                stream.pipe(process.stdout); // print message to console
                stream.on("end", callback);
            }
        });
        smtpServer.listen(25);
        transport = 'smtp';
        transportSettings = {
            port: 25
        };
    }
    emailer = new emailProvider.EmailProvider(transport, transportSettings, testAccount);

    database = app.conduit.getDatabase();
    database.createSchemaFromAdapter(templateModel);

    emailLogic.init(emailer, database);

    const admin = app.conduit.admin;
    admin.registerRoute('GET', '/email-templates',
      (req, res, next) => adminHandler.getTemplates(req, res, next).catch(next));

    admin.registerRoute('POST', '/email-templates',
      (req, res, next) => adminHandler.createTemplate(req, res, next).catch(next));

    admin.registerRoute('PUT', '/email-templates/:id',
      (req, res, next) => adminHandler.editTemplate(req, res, next).catch(next));

    admin.registerRoute('POST', '/email/send',
      (req, res, next) => adminHandler.sendEmail(req, res, next).catch(next));

    admin.registerRoute('GET', '/email/config',
      (req, res, next) => adminHandler.getEmailConfig(req, res, next).catch(next));

    admin.registerRoute('PUT', '/email/config',
      (req, res, next) => adminHandler.editEmailConfig(req, res, next).catch(next));

    return true;
}

module.exports = {
    initialize,
    sendMail: emailLogic.sendMail,
    registerTemplate: emailLogic.registerTemplate
};<|MERGE_RESOLUTION|>--- conflicted
+++ resolved
@@ -9,103 +9,6 @@
 let emailer;
 let database;
 
-<<<<<<< HEAD
-async function sendMail(templateName, params) {
-    const {
-        email,
-        variables,
-        sender
-    } = params;
-
-    if (isNil(emailer)) {
-        throw new Error("Module not initialized");
-    }
-
-    if (isNil(database)) {
-        throw new Error("Database not initialized")
-    }
-
-
-    const builder = emailer.emailBuilder();
-    if (isNil(builder)) {
-        return;
-    }
-
-    if (isNil(templateName)) {
-        throw new Error("Cannot send email without a template");
-    }
-
-    if (isNil(email)) {
-        throw new Error("Cannot send email without receiver");
-    }
-
-    if (isNil(sender)) {
-        throw new Error("Cannot send email without a sender");
-    }
-
-    const template = await database.getSchema('EmailTemplate').findOne({name: templateName});
-    if (isNil(template)) {
-        throw new Error('Template with given name not found');
-    }
-
-    const bodyString = replaceVars(template.body, variables);
-    const subjectString = replaceVars(template.subject, variables);
-
-    builder.setSender(sender);
-    builder.setContent(bodyString);
-    builder.setReceiver(email);
-    builder.setSubject(subjectString);
-
-    return emailer.sendEmail(builder);
-}
-
-function replaceVars(body, variables) {
-    let str = body;
-    Object.keys(variables).forEach(key => {
-        const regex = new RegExp(`{{${key}}}`, 'g');
-        let value = variables[key];
-        if (Array.isArray(value)) {
-            value = value.toString();
-        } else if (typeof value === 'object') {
-            value = JSON.stringify(value);
-        }
-        str = str.replace(regex, value);
-    });
-    return str;
-}
-
-async function registerTemplate(name, subject, body, variables) {
-    if (isNil(name)) {
-        throw new Error("Template name is required");
-    }
-
-    if (isNil(subject)) {
-        throw new Error("Template subject is required");
-    }
-
-    if (isNil(body)) {
-        throw new Error("Template body is required");
-    }
-
-    if (isNil(database)) {
-        throw new Error("Module not initialized")
-    }
-
-    const templateSchema = database.getSchema('EmailTemplate');
-
-    const temp = await templateSchema.findOne({name});
-    if (!isNil(temp)) return temp;
-
-    return templateSchema.create({
-        name,
-        subject,
-        body,
-        variables
-    });
-}
-
-=======
->>>>>>> 518e6104
 async function initialize(app) {
     if (!app) {
         throw new Error("No app provided")
@@ -136,13 +39,12 @@
                 if (auth.username !== testAccount.user || auth.password !== testAccount.pass) {
                     return callback(new Error("Invalid username or password"));
                 }
-                callback(null, {user: 123}); // where 123 is the user id or similar property
+                callback(null, { user: 123 }); // where 123 is the user id or similar property
             },
             onData(stream, session, callback) {
                 stream.pipe(process.stdout); // print message to console
                 stream.on("end", callback);
-            }
-        });
+            }});
         smtpServer.listen(25);
         transport = 'smtp';
         transportSettings = {
