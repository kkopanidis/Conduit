--- conflicted
+++ resolved
@@ -3,14 +3,9 @@
     ConduitError,
     ConduitRoute,
     ConduitRouteActions as Actions,
-<<<<<<< HEAD
-    ConduitRouteParameters, ConduitRouteReturnDefinition,
-    ConduitSDK, ConduitString,
-=======
     ConduitRouteParameters,
     ConduitRouteReturnDefinition,
-    ConduitSDK,
->>>>>>> f3381ff6
+    ConduitSDK, ConduitString,
     IConduitDatabase,
     IConduitEmail,
     TYPE,
@@ -238,28 +233,10 @@
                 }
             },
             new ConduitRouteReturnDefinition('LoginResponse', {
-<<<<<<< HEAD
                 userId: ConduitString.Required,
                 accessToken: ConduitString.Required,
                 refreshToken: ConduitString.Required
-            }), this.authenticate));
-        // Register endpoint
-        this.sdk.getRouter().registerRoute(new ConduitRoute(
-            {
-                path: '/authentication/local/new',
-                action: Actions.POST,
-                bodyParams: {
-                    email: TYPE.String,
-                    password: TYPE.String
-                }
-            },
-            new ConduitRouteReturnDefinition('RegisterResponse', 'String'), this.register));
-=======
-                userId: TYPE.String,
-                accessToken: TYPE.String,
-                refreshToken: TYPE.String
             }), this.authenticate.bind(this)));
->>>>>>> f3381ff6
         // Forgot-password endpoint
         this.sdk.getRouter().registerRoute(new ConduitRoute(
             {
