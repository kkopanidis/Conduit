let facebook = require('./authenticators/facebook');
let google = require('./authenticators/google');
let local = require('./authenticators/local');
const {isNil} = require('lodash');
const authHelper = require('./helpers/authHelper');
const registerEmailTemplates = require('./templates/registerEmailTemplates');
let refreshToken = require('./models/RefreshToken');
let accessToken = require('./models/AccessToken');
let userModel = require('./models/User');
const tokenModel = require('./models/Token');

let initialized = false;
let database;

// this is for testing purposes
const configuration = {
  local: {
    identifier: 'email',
    active: true
  },
  generateRefreshToken: false,
  rateLimit: 3,
  tokenInvalidationPeriod: 86400000,
  refreshTokenInvalidationPeriod: 86400000 * 7,
  jwtSecret: ''
};

/**
 * @param app
 * @param config The configuration for the plugin
 * {
 *     local: {
 *         identifier: string - default: email,
 *         active: boolean - default: true
 *     },
 *     @optional facebook:{
 *         clientId: string,
 *         clientSecret: string
 *         oAuthRedirectUrl: string
 *     },
 *     @optional google:{
 *         clientId: string,
 *         clientSecret: string
 *         oAuthRedirectUrl: string
 *     }
 *     generateRefreshToken: boolean - default: false,
 *     rateLimit: number - default: 3 (per minute)
 *     tokenInvalidationPeriod: number | null - default 1 day (milliseconds)
 *     refreshTokenInvalidationPeriod: number | null - default 1 week (milliseconds)
 *
 * }
 *
 *
 */
async function authentication(app, config) {

  if (config && !Object.prototype.toString.call(config)) {
    throw new Error("Malformed config provided")
  }

  if (!app) {
    throw new Error("No app provided")
  }
  database = app.conduit.database.getDbAdapter();
  registerSchemas();
  await registerEmailTemplates();

  if (config.local) {
    app.post('/authentication/local', (req, res, next) => local.authenticate(req, res, next).catch(next));
    app.post('/authentication/local/new', (req, res, next) => local.register(req, res, next).catch(next));
    app.post('/authentication/forgot-password', (req, res, next) => local.forgotPassword(req, res, next).catch(next));
    app.post('/authentication/reset-password', (req, res, next) => local.resetPassword(req, res, next).catch(next));
    app.get('/hook/verify-email/:verificationToken', (req, res, next) => local.verifyEmail(req, res, next).catch(next));
    app.post('/authentication/renew', (req, res, next) => local.renewAuth(req, res, next).catch(next));
    app.post('/authentication/logout', middleware, (req, res, next) => local.logOut(req, res, next).catch(next));
    initialized = true;
  }

  if (config.facebook.active) {
    app.post('/authentication/facebook', (req, res, next) => facebook.authenticate(req, res, next).catch(next));
    initialized = true;
  }

  if (config.google.active) {
    app.post('/authentication/google', (req, res, next) => google.authenticate(req, res, next).catch(next));
    initialized = true;
  }
<<<<<<< HEAD
=======

  app.conduit.admin.registerRoute('GET', '/users/:skip&:limit', async (req, res, next) => {
    const {skip, limit} = req.params;
    if (isNil(skip) || isNil(limit)) {
      return res.status(401).json({error: 'Pagination parameters are missing'});
    }
    const users = await database.getSchema('User').findPaginated(null, Number(skip), Number(limit)).catch(next);
    const totalCount = await database.getSchema('User').countDocuments(null);
    return res.json({users, totalCount});
  });

>>>>>>> 5c1d54db
}

function registerSchemas() {
  database.createSchemaFromAdapter(userModel);
  database.createSchemaFromAdapter(refreshToken);
  database.createSchemaFromAdapter(accessToken);
  database.createSchemaFromAdapter(tokenModel);
}

function middleware(req, res, next) {
  if (!initialized) {
    throw new Error("Authentication module not initialized");
  }
  const header = req.headers['Authorization'] || req.headers['authorization'];
  if (isNil(header)) {
    return res.status(401).json({error: 'Unauthorized'});
  }
  const args = header.split(' ');

  const prefix = args[0];
  if (prefix !== 'Bearer') {
    return res.status(401).json({error: 'The auth header must begin with Bearer'});
  }

  const token = args[1];
  if (isNil(token)) {
    return res.status(401).json({error: 'No token provided'});
  }

  database.getSchema('AccessToken')
    .findOne({token, clientId: req.headers.clientid})
    .then(accessTokenDoc => {
      if (isNil(accessTokenDoc)) {
        return res.status(401).json({error: 'Invalid token'});
      }

      const decoded = authHelper.verify(token, {jwtSecret: req.app.conduit.config.get('authentication.jwtSecret')});
      if (isNil(decoded)) return res.status(401).json({error: 'Invalid token'});

      const userId = decoded.id;

      database.getSchema('User')
        .findOne({_id: userId})
        .then(async user => {
          if (isNil(user)) {
            return res.status(404).json({error: 'User not found'});
          }
          req.user = user;
          next();
        })
    })
    .catch(next);
}

module.exports.initialize = authentication;
module.exports.authenticate = middleware;<|MERGE_RESOLUTION|>--- conflicted
+++ resolved
@@ -85,8 +85,6 @@
     app.post('/authentication/google', (req, res, next) => google.authenticate(req, res, next).catch(next));
     initialized = true;
   }
-<<<<<<< HEAD
-=======
 
   app.conduit.admin.registerRoute('GET', '/users/:skip&:limit', async (req, res, next) => {
     const {skip, limit} = req.params;
@@ -97,8 +95,6 @@
     const totalCount = await database.getSchema('User').countDocuments(null);
     return res.json({users, totalCount});
   });
-
->>>>>>> 5c1d54db
 }
 
 function registerSchemas() {
