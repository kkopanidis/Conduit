--- conflicted
+++ resolved
@@ -7,11 +7,7 @@
   },
   "license": "ISC",
   "dependencies": {
-<<<<<<< HEAD
     "@conduit/sdk": "1.0.0",
-    "@conduit/email": "1.0.0",
-=======
->>>>>>> 518e6104
     "bcrypt": "^3.0.7",
     "google-auth-library": "^5.10.1",
     "jsonwebtoken": "^8.5.1",
