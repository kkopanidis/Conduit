<<<<<<< HEAD
import { ConduitSchema, TYPE } from '@quintessential-sft/conduit-grpc-sdk';
=======
import { ConduitSchema, TYPE } from "@quintessential-sft/conduit-grpc-sdk";
>>>>>>> f4c21557

export default new ConduitSchema(
  "File",
  {
    _id: TYPE.ObjectId,
    name: {
      type: TYPE.String,
      required: true,
      systemRequired: true,
    },
    folder: {
      type: TYPE.String,
      required: true,
      systemRequired: true,
    },
<<<<<<< HEAD
=======
    isPublic: {
      type: TYPE.Boolean,
      default: false,
    },
>>>>>>> f4c21557
    url: TYPE.String,
    mimeType: { type: TYPE.String, systemRequired: true },
    createdAt: TYPE.Date,
    updatedAt: TYPE.Date,
  },
  {
    timestamps: true,
    systemRequired: true,
  }
);<|MERGE_RESOLUTION|>--- conflicted
+++ resolved
@@ -1,8 +1,4 @@
-<<<<<<< HEAD
-import { ConduitSchema, TYPE } from '@quintessential-sft/conduit-grpc-sdk';
-=======
 import { ConduitSchema, TYPE } from "@quintessential-sft/conduit-grpc-sdk";
->>>>>>> f4c21557
 
 export default new ConduitSchema(
   "File",
@@ -18,13 +14,10 @@
       required: true,
       systemRequired: true,
     },
-<<<<<<< HEAD
-=======
     isPublic: {
       type: TYPE.Boolean,
       default: false,
     },
->>>>>>> f4c21557
     url: TYPE.String,
     mimeType: { type: TYPE.String, systemRequired: true },
     createdAt: TYPE.Date,
