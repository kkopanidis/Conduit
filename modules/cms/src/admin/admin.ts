--- conflicted
+++ resolved
@@ -49,206 +49,6 @@
             editCustomEndpoints: customEndpointsAdmin.editCustomEndpoints.bind(customEndpointsAdmin)
 
         });
-
-<<<<<<< HEAD
-=======
-        if (!isNil(modelOptions)) newSchema.modelOptions = JSON.parse(newSchema.modelOptions);
-        if (newSchema.enabled) {
-            this.schemaController.createSchema(new ConduitSchema(newSchema.name, newSchema.fields, newSchema.modelOptions));
-        }
-
-        return callback(null, {result: JSON.stringify(newSchema)})
-    }
-
-    async toggle(call: any, callback: any) {
-        const {id} = JSON.parse(call.request.params);
-        if (isNil(id)) {
-            return callback({
-                code: grpc.status.INVALID_ARGUMENT,
-                message: 'Path parameter "id" is missing'
-            });
-        }
-        let errorMessage = null;
-        const requestedSchema = await this.database.findOne('SchemaDefinitions', {_id: id}).catch((e: any) => errorMessage = e.message);
-        if (!isNil(errorMessage)) return callback({code: grpc.status.INTERNAL, message: errorMessage});
-
-        if (isNil(requestedSchema)) {
-            return callback({
-                code: grpc.status.NOT_FOUND,
-                message: 'Requested schema not found'
-            });
-        }
-
-        if (requestedSchema.enabled) {
-            requestedSchema.enabled = false;
-        } else {
-            requestedSchema.enabled = true;
-            this.schemaController.createSchema(new ConduitSchema(requestedSchema.name, requestedSchema.fields, requestedSchema.modelOptions));
-        }
-
-        const updatedSchema = await this.database.findByIdAndUpdate('SchemaDefinitions', requestedSchema).catch((e: any) => errorMessage = e.message);
-        if (!isNil(errorMessage)) return callback({code: grpc.status.INTERNAL, message: errorMessage});
-
-        return callback(null, {result: JSON.stringify({name: updatedSchema.name, enabled: updatedSchema.enabled})});
-    }
-
-    async editSchema(call: any, callback: any) {
-        const {id, name, fields, modelOptions} = JSON.parse(call.request.params);
-        if (isNil(id)) {
-            return callback({
-                code: grpc.status.INVALID_ARGUMENT,
-                message: 'Path parameter "id" is missing'
-            });
-        }
-
-        let errorMessage = null;
-        const requestedSchema = await this.database.findOne('SchemaDefinitions', {_id: id}).catch((e: any) => errorMessage = e.message);
-        if (!isNil(errorMessage)) return callback({code: grpc.status.INTERNAL, message: errorMessage});
-
-        if (isNil(requestedSchema)) {
-            return callback({
-                code: grpc.status.NOT_FOUND,
-                message: 'Requested schema not found'
-            });
-        }
-
-        errorMessage = validateSchemaInput(name, fields, modelOptions);
-        if (!isNil(errorMessage)) {
-            return callback({
-                code: grpc.status.INTERNAL,
-                message: errorMessage,
-            });
-        }
-
-        requestedSchema.name = name ? name : requestedSchema.name;
-        requestedSchema.fields = fields ? fields : requestedSchema.fields;
-        requestedSchema.modelOptions = modelOptions ? JSON.stringify(modelOptions) : requestedSchema.modelOptions;
-
-        const updatedSchema = await this.database.findByIdAndUpdate('SchemaDefinitions', requestedSchema._id, requestedSchema).catch((e: any) => errorMessage = e.message);
-        if (!isNil(errorMessage)) return callback({code: grpc.status.INTERNAL, message: errorMessage});
-
-        if (!isNil(updatedSchema.modelOptions)) updatedSchema.modelOptions = JSON.parse(updatedSchema.modelOptions);
-
-        // Mongoose requires that schemas are re-created in order to update them
-        if (updatedSchema.enabled) {
-            this.schemaController.createSchema(new ConduitSchema(updatedSchema.name, updatedSchema.fields, updatedSchema.modelOptions));
-        }
-        // TODO reinitialise routes?
-        // TODO even if new routes are initiated the old ones don't go anywhere so the user requests to those routes expect values compatible with the old schema
-
-        return callback(null, {result: JSON.stringify(updatedSchema)});
-    }
-
-    async deleteSchema(call: any, callback: any) {
-        const {id} = JSON.parse(call.request.params);
-        if (isNil(id)) {
-            return callback({
-                code: grpc.status.INVALID_ARGUMENT,
-                message: 'Path parameter "id" is missing'
-            });
-        }
-
-        let errorMessage = null;
-        const requestedSchema = await this.database.findOne('SchemaDefinitions', {_id: id}).catch((e: any) => errorMessage = e.message);
-        if (!isNil(errorMessage)) return callback({code: grpc.status.INTERNAL, message: errorMessage});
-
-        if (isNil(requestedSchema)) {
-            return callback({
-                code: grpc.status.NOT_FOUND,
-                message: 'Requested schema not found'
-            });
-        }
-
-        await this.database.deleteOne('SchemaDefinitions', requestedSchema).catch((e: any) => errorMessage = e.message);
-        if (!isNil(errorMessage)) return callback({code: grpc.status.INTERNAL, message: errorMessage});
-
-        this.schemaController.refreshRoutes();
-        return callback(null, {result: 'Schema successfully deleted'});
-    }
-
-    async getDocuments(call: any, callback: any) {
-        const {skip, limit, schemaName} = JSON.parse(call.request.params);
-
-        let errorMessage: any = null;
-        const schema = await this.database.findOne('SchemaDefinitions', {name: schemaName}).catch((e: any) => errorMessage = e.message);
-        if (!isNil(errorMessage)) return callback({code: grpc.status.INTERNAL, message: errorMessage});
-
-        if (isNil(schema)) {
-            return callback({
-                code: grpc.status.NOT_FOUND,
-                message: 'Requested cms schema not found',
-            });
-        }
-
-        let skipNumber = 0, limitNumber = 25;
-
-        if (!isNil(skip)) {
-            skipNumber = Number.parseInt(skip as string);
-        }
-        if (!isNil(limit)) {
-            limitNumber = Number.parseInt(limit as string);
-        }
-
-        const documentsPromise = this.database.findMany(schemaName, {}, null, skipNumber, limitNumber);
-        const countPromise = this.database.countDocuments(schemaName, {});
-
-        const [documents, documentsCount] = await Promise.all([documentsPromise, countPromise]).catch((e: any) => errorMessage = e.message);
-        if (!isNil(errorMessage)) {
-            return callback({
-                code: grpc.status.INTERNAL,
-                message: errorMessage,
-            });
-        }
-
-        return callback(null, {result: JSON.stringify({documents, documentsCount})});
-    }
-
-    async getDocumentById(call: any, callback: any) {
-        const {schemaName, id} = JSON.parse(call.request.params);
-
-        let errorMessage: any = null;
-        const schema = await this.database.findOne('SchemaDefinitions', {name: schemaName}).catch((e: any) => errorMessage = e.message);
-        if (!isNil(errorMessage)) return callback({code: grpc.status.INTERNAL, message: errorMessage});
-
-        if (isNil(schema)) {
-            return callback({
-                code: grpc.status.NOT_FOUND,
-                message: 'Requested cms schema not found',
-            });
-        }
-
-
-        const document = await this.database.findOne(schemaName, {_id: id}).catch((e: any) => errorMessage = e.message);
-        if (!isNil(errorMessage)) return callback({code: grpc.status.INTERNAL, message: errorMessage});
-
-        if (isNil(document)) {
-            return callback({
-                code: grpc.status.NOT_FOUND,
-                message: 'Requested document not found',
-            });
-        }
-        return callback(null, {result: JSON.stringify(document)});
-    }
-
-    async createDocument(call: any, callback: any) {
-        const {schemaName, inputDocument} = JSON.parse(call.request.params);
-
-        let errorMessage: any = null;
-        const schema = await this.database.findOne('SchemaDefinitions', {name: schemaName}).catch((e: any) => errorMessage = e.message);
-        if (!isNil(errorMessage)) return callback({code: grpc.status.INTERNAL, message: errorMessage});
-
-        if (isNil(schema)) {
-            return callback({
-                code: grpc.status.NOT_FOUND,
-                message: 'Requested cms schema not found',
-            });
-        }
-
-        const newDocument = await this.database.create(schemaName, inputDocument).catch((e: any) => errorMessage = e.message);
-        if (!isNil(errorMessage)) return callback({code: grpc.status.INTERNAL, message: errorMessage});
-
-        return callback(null, {result: JSON.stringify(newDocument)});
->>>>>>> 97da6c14
     }
 
 
