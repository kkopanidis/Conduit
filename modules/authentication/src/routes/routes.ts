--- conflicted
+++ resolved
@@ -20,13 +20,8 @@
 import { isNil } from 'lodash';
 import moment from 'moment';
 import { AccessToken, User } from '../models';
-<<<<<<< HEAD
 import { OIDCSettings } from "../handlers/interfaces/OIDCSettings";
 import { ConfigController } from "../config/Config.controller";
-=======
-import {RedirectOptions} from "../handlers/interfaces/RedirectOptions";
-import {ConfigController} from "../config/Config.controller";
->>>>>>> 8e7f9c26
 
 export class AuthenticationRoutes {
   private readonly localHandlers: LocalHandlers;
@@ -299,15 +294,6 @@
       .validate()
       .catch((e: any) => (errorMessage = e));
     if (!errorMessage && authActive) {
-        const config = ConfigController.getInstance().config;
-        let serverConfig = await this.grpcSdk.config.getServerConfig();
-        // this.options = {
-        //     url: 'https://www.facebook.com/v12.0/dialog/oauth?',
-        //     client_id: config.facebook.clientId,
-        //     redirect_uri: serverConfig.url + '/hook/authentication/facebook',
-        //     response_type: 'code',
-        //     scope: 'user:read:email',
-        // };
       routesArray.push(
         constructConduitRoute(
           {
@@ -393,24 +379,15 @@
     if (!errorMessage && authActive) {
         const config = ConfigController.getInstance().config;
         let serverConfig = await this.grpcSdk.config.getServerConfig();
-<<<<<<< HEAD
-      const options = {
-=======
-      this.options = {
->>>>>>> 8e7f9c26
+        const options = {
           url: 'https://id.twitch.tv/oauth2/authorize?',
           client_id: config.twitch.clientId,
           redirect_uri: serverConfig.url + '/hook/authentication/twitch',
           response_type: 'code',
           scope: 'user:read:email',
-<<<<<<< HEAD
           //state: yourstate
       };
       this.options = new OIDCSettings(options);
-=======
-          state: '',
-      };
->>>>>>> 8e7f9c26
       routesArray.push(
         constructConduitRoute(
           {
