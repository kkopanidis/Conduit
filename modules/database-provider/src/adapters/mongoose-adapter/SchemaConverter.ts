<<<<<<< HEAD
import {Schema} from "mongoose";
import {ConduitSchema} from "@conduit/sdk";
import * as _ from "lodash";
import { isNil } from "lodash";
const deepdash = require('deepdash/standalone');
=======
import { Schema } from 'mongoose';
import { ConduitSchema } from '@conduit/sdk';
import * as _ from 'lodash';

const deepdash = require('deepdash/standalone')
>>>>>>> e0c45e58

/**
 * This function should take as an input a JSON schema and convert it to the mongoose equivalent
 * @param jsonSchema
 */
export function schemaConverter(jsonSchema: ConduitSchema) {

    let copy = _.cloneDeep(jsonSchema);
    let actual: any = copy.modelSchema;

<<<<<<< HEAD
=======
    // converts relations to mongoose relations
>>>>>>> e0c45e58
    if (actual.hasOwnProperty('_id')) {
        delete actual['_id'];
    }
    deepdash.eachDeep(actual, convert);

    // just to be sure
    // jsonSchema.modelSchema = actual;
    return copy;
}

function convert(value: any, key: any, parentValue: any, context: any) {

    if (!parentValue?.hasOwnProperty(key)) {
        return true;
    }

    if (parentValue[key]?.type === 'Relation') {
        const current = parentValue[key];
        current.type = Schema.Types.ObjectId;
        current.ref = parentValue[key].model
        delete current.model;
    }

    if (parentValue[key]?.type === 'JSON') {
        parentValue[key].type = Schema.Types.Mixed;
    }
<<<<<<< HEAD

    if (!isNil(parentValue[key]) && parentValue[key] === 'JSON') {
        parentValue[key] = Schema.Types.Mixed;
    }

    if (parentValue[key]?.systemRequired) {
        delete parentValue[key].systemRequired;
    }
=======
>>>>>>> e0c45e58
}<|MERGE_RESOLUTION|>--- conflicted
+++ resolved
@@ -1,16 +1,8 @@
-<<<<<<< HEAD
 import {Schema} from "mongoose";
 import {ConduitSchema} from "@conduit/sdk";
 import * as _ from "lodash";
 import { isNil } from "lodash";
 const deepdash = require('deepdash/standalone');
-=======
-import { Schema } from 'mongoose';
-import { ConduitSchema } from '@conduit/sdk';
-import * as _ from 'lodash';
-
-const deepdash = require('deepdash/standalone')
->>>>>>> e0c45e58
 
 /**
  * This function should take as an input a JSON schema and convert it to the mongoose equivalent
@@ -21,10 +13,6 @@
     let copy = _.cloneDeep(jsonSchema);
     let actual: any = copy.modelSchema;
 
-<<<<<<< HEAD
-=======
-    // converts relations to mongoose relations
->>>>>>> e0c45e58
     if (actual.hasOwnProperty('_id')) {
         delete actual['_id'];
     }
@@ -51,7 +39,6 @@
     if (parentValue[key]?.type === 'JSON') {
         parentValue[key].type = Schema.Types.Mixed;
     }
-<<<<<<< HEAD
 
     if (!isNil(parentValue[key]) && parentValue[key] === 'JSON') {
         parentValue[key] = Schema.Types.Mixed;
@@ -60,6 +47,4 @@
     if (parentValue[key]?.systemRequired) {
         delete parentValue[key].systemRequired;
     }
-=======
->>>>>>> e0c45e58
 }