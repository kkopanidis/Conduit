import { isNil } from 'lodash';
import { EmailProvider } from '@quintessential-sft/email-provider';
import ConduitGrpcSdk from '@quintessential-sft/conduit-grpc-sdk';
import { IRegisterTemplateParams, ISendEmailParams } from '../interfaces';
import { CreateEmailTemplate } from '@quintessential-sft/email-provider/dist/interfaces/CreateEmailTemplate';
import { UpdateEmailTemplate } from '@quintessential-sft/email-provider/dist/interfaces/UpdateEmailTemplate';
import handlebars from 'handlebars';
export class EmailService {
  private database: any;
  
  constructor(private emailer: EmailProvider, private readonly grpcSdk: ConduitGrpcSdk) {
    const self = this;
    this.grpcSdk.waitForExistence('database-provider').then((r) => {
      self.database = self.grpcSdk.databaseProvider;
    });
  }
  
  updateProvider(emailer: EmailProvider) {
    this.emailer = emailer;
  }
  
  getExternalTemplates() {
    return this.emailer._transport?.listTemplates();
  }

<<<<<<< HEAD
=======
  getExternalTemplate(id: string) {
    return this.emailer._transport?.getTemplateInfo(id);

  }

>>>>>>> 20d3d831
  createExternalTemplate(data: CreateEmailTemplate){
    return this.emailer._transport?.createTemplate(data);
  }

  updateTemplate(data: UpdateEmailTemplate) {
    return this.emailer._transport?.updateTemplate(data);
  }

  async  registerTemplate(params: IRegisterTemplateParams) {
    
    const { name, body, subject, variables } = params;
    
    const existing = await this.database.findOne('EmailTemplate', { name });
    if (!isNil(existing)) return existing;
    
    return this.database.create('EmailTemplate', {
      name,
      subject,
      body,
      variables,
    });
  }

  
  async sendEmail(template: string, params: ISendEmailParams) {
    const { email, body, subject, variables, sender } = params;
    
    const builder = this.emailer.emailBuilder();
    
    if (!template && (!body || !subject)) {
      throw new Error(`Template/body+subject not provided`);
    }
    
    let templateFound;
    if (template) {
      templateFound = await this.database.findOne('EmailTemplate', { name: template });
      if (isNil(templateFound)) {
        throw new Error(`Template ${template} not found`);
      }
    }

    if(!isNil(sender)){
      builder.setSender(sender);
    }
    else if(!isNil(templateFound.sender) && isNil(sender) ){
      builder.setSender(templateFound.sender);
    }
    else{
      throw new Error(`Sender must be provided!`);
    }

    if(templateFound.externalManaged){
      builder.setTemplate({
        id: templateFound.id,
        variables: variables as any,
      })
    }
    else{
<<<<<<< HEAD
=======
      let handled_body = handlebars.compile(templateFound.body);
>>>>>>> 20d3d831
      const bodyString = templateFound
      ? handled_body(variables)
      : body!;
      builder.setContent(bodyString);
    }
<<<<<<< HEAD
    
    const subjectString = templateFound
    ? this.replaceVars(templateFound.subject, variables)
=======
    let handled_subject = handlebars.compile(templateFound.subject);

    const subjectString = templateFound
    ? handled_subject(variables)
>>>>>>> 20d3d831
    : subject!;
    builder.setSubject(subjectString);
    builder.setReceiver(email);

    if (params.cc) {
      builder.setCC(params.cc);
    }
    
    if (params.replyTo) {
      builder.setReplyTo(params.replyTo);
    }
    
    if (params.attachments) {
      builder.addAttachments(params.attachments as any);
    }
    return this.emailer.sendEmail(builder);
  }
  
}<|MERGE_RESOLUTION|>--- conflicted
+++ resolved
@@ -7,30 +7,27 @@
 import handlebars from 'handlebars';
 export class EmailService {
   private database: any;
-  
+
   constructor(private emailer: EmailProvider, private readonly grpcSdk: ConduitGrpcSdk) {
     const self = this;
     this.grpcSdk.waitForExistence('database-provider').then((r) => {
       self.database = self.grpcSdk.databaseProvider;
     });
   }
-  
+
   updateProvider(emailer: EmailProvider) {
     this.emailer = emailer;
   }
-  
+
   getExternalTemplates() {
     return this.emailer._transport?.listTemplates();
   }
 
-<<<<<<< HEAD
-=======
   getExternalTemplate(id: string) {
     return this.emailer._transport?.getTemplateInfo(id);
 
   }
 
->>>>>>> 20d3d831
   createExternalTemplate(data: CreateEmailTemplate){
     return this.emailer._transport?.createTemplate(data);
   }
@@ -40,12 +37,12 @@
   }
 
   async  registerTemplate(params: IRegisterTemplateParams) {
-    
+
     const { name, body, subject, variables } = params;
-    
+
     const existing = await this.database.findOne('EmailTemplate', { name });
     if (!isNil(existing)) return existing;
-    
+
     return this.database.create('EmailTemplate', {
       name,
       subject,
@@ -54,16 +51,16 @@
     });
   }
 
-  
+
   async sendEmail(template: string, params: ISendEmailParams) {
     const { email, body, subject, variables, sender } = params;
-    
+
     const builder = this.emailer.emailBuilder();
-    
+
     if (!template && (!body || !subject)) {
       throw new Error(`Template/body+subject not provided`);
     }
-    
+
     let templateFound;
     if (template) {
       templateFound = await this.database.findOne('EmailTemplate', { name: template });
@@ -89,41 +86,34 @@
       })
     }
     else{
-<<<<<<< HEAD
-=======
       let handled_body = handlebars.compile(templateFound.body);
->>>>>>> 20d3d831
       const bodyString = templateFound
       ? handled_body(variables)
       : body!;
       builder.setContent(bodyString);
     }
-<<<<<<< HEAD
-    
-    const subjectString = templateFound
-    ? this.replaceVars(templateFound.subject, variables)
-=======
     let handled_subject = handlebars.compile(templateFound.subject);
 
-    const subjectString = templateFound
+      const subjectString = templateFound
     ? handled_subject(variables)
->>>>>>> 20d3d831
-    : subject!;
-    builder.setSubject(subjectString);
-    builder.setReceiver(email);
+      : subject!;
 
-    if (params.cc) {
-      builder.setCC(params.cc);
-    }
-    
-    if (params.replyTo) {
-      builder.setReplyTo(params.replyTo);
-    }
-    
-    if (params.attachments) {
-      builder.addAttachments(params.attachments as any);
-    }
+      builder.setSender(sender);
+      builder.setReceiver(email);
+      builder.setSubject(subjectString);
+
+      if (params.cc) {
+        builder.setCC(params.cc);
+      }
+
+      if (params.replyTo) {
+        builder.setReplyTo(params.replyTo);
+      }
+
+      if (params.attachments) {
+        builder.addAttachments(params.attachments as any);
+      }
     return this.emailer.sendEmail(builder);
   }
-  
+
 }